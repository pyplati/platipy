# Copyright 2020 University of New South Wales, University of Sydney, Ingham Institute

# Licensed under the Apache License, Version 2.0 (the "License");
# you may not use this file except in compliance with the License.
# You may obtain a copy of the License at

#     http://www.apache.org/licenses/LICENSE-2.0

# Unless required by applicable law or agreed to in writing, software
# distributed under the License is distributed on an "AS IS" BASIS,
# WITHOUT WARRANTIES OR CONDITIONS OF ANY KIND, either express or implied.
# See the License for the specific language governing permissions and
# limitations under the License.

from platipy.imaging.label.utils import get_com
from platipy.imaging import ImageVisualiser

import numpy as np

import SimpleITK as sitk

import pandas as pd

import matplotlib.lines as mlines
import matplotlib as plt
import matplotlib.colors as mcolors


from platipy.imaging.label.comparison import (
    compute_metric_dsc,
    compute_metric_hd,
    compute_metric_masd,
    compute_volume,
)


def contour_comparison(
    img,
    contour_dict_a,
    contour_dict_b,
    contour_label_a="Set A",
    contour_label_b="Set B",
    s_select=None,
    structure_for_com=None,
    structure_for_limits=None,
    title="",
    subtitle="",
    subsubtitle="",
    contour_cmap=plt.cm.get_cmap("rainbow"),
    structure_name_dict=None,
    img_vis_kw=None,
):
    """Generates a custom figure for comparing two sets of contours (delineations) on an image.

    Includes a formatted table of contouring (similarity) metrics.

    Args:
        img (SimpleITK.Image): The image to visualise.
        contour_dict_a (dict): A dict object with contour names (str) as keys and SimpleITK.Image
            as values.
        contour_dict_b (dict): A dict object with contour names (str) as keys and SimpleITK.Image
            as values.
        contour_label_a (str, optional): Name to put in legend. Defaults to "Set A".
        contour_label_b (str, optional): Name to put in legend. Defaults to "Set B".
        s_select (list, optional): A list of contours to display. Defaults to all keys common to
            both contour sets.
        structure_for_com (str, optional): Name of the contour to set slice location.
            Defaults to the largest structure by volume.
        structure_for_limits (str, optional): Name of the contour to set view limits.
         Defaults to None, and entire image is displayed.
        title (str, optional): Title of the plot, set to "" to remove. Defaults to "TITLE TEXT".
        subtitle (str, optional): Subitle of the plot, set to "" to remove.
            Defaults to "SUBTITLE TEXT".
        subsubtitle (str, optional): Subsubtitle of the plot, set to "" to remove.
            Defaults to "SUBSUBTITLE TEXT".
        contour_cmap (plt.cm.colormap, optional): Contour colormap.
            Defaults to plt.cm.get_cmap("rainbow").
        structure_name_dict (dict, optional): A "translation" dictionary used to overwrite the
            names of contours in the metric table. Defaults to using the names in the contour_dict.
        img_vis_kw (dict, optional): Passed to the ImageVisualiser class. Defaults to {}.

    Returns:
        matplotlib.figure: The figure, can be saved as usual (fig.savefig(...)).
    """

    # If no contour names are seleted we just use those which both contour_dicts have
    if s_select is None:
        s_select = [i for i in contour_dict_a.keys() if i in contour_dict_b.keys()]

    if img_vis_kw is None:
        img_vis_kw = {}

    if "cut" not in img_vis_kw:

        cut = None

        # first check if the user has specified a structure
        if structure_for_com is None:
            # If there is no option for the COM structure we use the largest
            # first calculate the "volume" of each structure (actually the sum of voxels)
            s_vol = [sitk.GetArrayFromImage(contour_dict_a[s]).sum() for s in s_select]

            if sum(s_vol) == 0:
                # if all structures are zero, try the second contour set
                s_vol = [sitk.GetArrayFromImage(contour_dict_b[s]).sum() for s in s_select]

                if sum(s_vol) == 0:
                    # if all of these structures are also zero, we don't have any contours!
                    cut = None

                else:
                    # otherwise, get the COM of the largest structure (in contour_set_b)
                    cut = get_com(contour_dict_b[s_select[np.argmax(s_vol)]])
            else:
                # otherwise, get the COM of the largest structure (in contour_set_a)
                cut = get_com(contour_dict_a[s_select[np.argmax(s_vol)]])

        else:
            # the user has specified a structure
            # first, check the structure isn't empty!
            if sitk.GetArrayFromImage(contour_dict_a[structure_for_com]).sum() != 0:
                cut = get_com(contour_dict_a[structure_for_com])
            # if it is, try the same structure in contour_set_b
            elif sitk.GetArrayFromImage(contour_dict_b[structure_for_com]).sum() != 0:
                cut = get_com(contour_dict_b[structure_for_com])

        img_vis_kw["cut"] = cut

    # Colormap options
    if isinstance(contour_cmap, (mcolors.ListedColormap, mcolors.LinearSegmentedColormap)):
        colors_a = {
            s + "a": c
            for s, c in zip(
                s_select, plt.cm.get_cmap(contour_cmap)(np.linspace(0, 1, len(s_select)))
            )
        }

        colors_b = {
            s + "b": c
            for s, c in zip(
                s_select, plt.cm.get_cmap(contour_cmap)(np.linspace(0, 1, len(s_select)))
            )
        }

    elif isinstance(contour_cmap, dict):
        colors_a = {s + "a": contour_cmap[s] for s in s_select}
        colors_b = {s + "b": contour_cmap[s] for s in s_select}

    # Visualise!
    vis = ImageVisualiser(img, **img_vis_kw)

    # Add contour set A
    vis.add_contour(
        {s + "a": contour_dict_a[s] for s in s_select},
        show_legend=False,
        color=colors_a,
    )

    # Add contour set B
    vis.add_contour(
        {s + "b": contour_dict_b[s] for s in s_select},
        show_legend=False,
        color=colors_b,
        linestyle="dashed",
    )

    # Optionally, set limits
    if structure_for_limits is not None:
        vis.set_limits_from_label(contour_dict_a[structure_for_limits], expansion=20)

    # Create the figure
    fig = vis.show()

    # Choose the blank axis (top right)
    ax = fig.axes[1]

    # Set row names is structure_name_dict is given
    if structure_name_dict is not None:
        rows = [structure_name_dict[i] for i in s_select]
    else:
        rows = s_select

    # Names
    suffix_a = "A"
    suffix_b = "B"
    if contour_label_a != "Set A":  # the default
        suffix_a = contour_label_a
    if contour_label_b != "Set A":  # the default
        suffix_b = contour_label_b

    # Compute some metrics
    df_metrics = pd.DataFrame(
        columns=["STRUCTURE", "DSC", "MDA_mm", "HD_mm", f"VOL_{suffix_a}_cm3", f"VOL_{suffix_b}_cm3"]
    )
    columns = ("DSC", "MDA\n[mm]", "HD\n[mm]", "Vol.\nRatio")

    cell_text = []

    for s, row in zip(s_select, rows):
        dsc = compute_metric_dsc(contour_dict_a[s], contour_dict_b[s])
        mda = compute_metric_masd(contour_dict_a[s], contour_dict_b[s])
        hd = compute_metric_hd(contour_dict_a[s], contour_dict_b[s])
        vol_a = compute_volume(contour_dict_a[s])
        vol_b = compute_volume(contour_dict_b[s])

        cell_text.append(
            [
                f"{dsc:.2f}",
                f"{mda:.2f}",
                f"{hd:.2f}",
                f"{vol_b/vol_a:.2f}",
            ]
        )

        # compute metrics and add to dataframe
        row = pd.DataFrame([{
                "STRUCTURE": s,
                "DSC": dsc,
                "MDA_mm": mda,
                "HD_mm": hd,
<<<<<<< HEAD
                f"VOL_{suffix_a}_cm3": vol_a,
                f"VOL_{suffix_b}_cm3": vol_b,
            },
            ignore_index=True,
        )
=======
                "VOL_A_cm3": vol_a,
                "VOL_B_cm3": vol_b,
        }])
        df_metrics = pd.concat([df_metrics, row])
>>>>>>> c1397197

    # If there are no labels we can make the table bigger
    if title == "" and subsubtitle == "" and subsubtitle == "":
        v_extent = 0.88
    else:
        v_extent = 0.7

    v_extent = min([v_extent, 0.1 * len(list(contour_dict_a.keys()))])

    # Create the table
    table = ax.table(
        cellText=cell_text,
        rowLabels=rows,
        rowColours=list(colors_a.values()),
        colLabels=columns,
        fontsize=10,
        bbox=[0.25, 0.1, 0.73, v_extent],
    )

    # Some nice formatting
    for cell in table.get_celld():
        table[cell].set_text_props(va="center")
        table[cell].set_edgecolor("w")

        if cell[0] == 0:  # header
            table[cell].set_text_props(weight="bold", color="w")
            table[cell].set_facecolor("k")

    # Geometry fixes
    for row in range(len(rows) + 1):

        table[row, 0].set_width(0.1)
        table[row, 1].set_width(0.1)
        table[row, 2].set_width(0.1)
        table[row, 3].set_width(0.1)
        if row > 0:
            table[row, -1].set_width(0)

    for col in range(len(columns)):
        table[0, col].set_height(0.075)

    table.auto_set_font_size(True)
    fs = table.get_celld()[1, 0].get_fontsize()

    # Insert text
    ax.text(
        0.95,
        0.98,
        title,
        color="navy",
        ha="right",
        va="top",
        size=fs + 4,
    )
    ax.text(0.95, 0.92, subtitle, color="darkgreen", ha="right", va="top", size=fs + 2)
    ax.text(0.95, 0.87, subsubtitle, color="k", ha="right", va="top", size=fs + 2)

    # Insert legend
    _solid = mlines.Line2D([], [], color="k", label=contour_label_a)
    _dashed = mlines.Line2D([], [], color="k", linestyle="dashed", label=contour_label_b)
    ax.legend(
        handles=[_solid, _dashed],
        bbox_to_anchor=(0.25, 0.02, 0.73, 0.1),
        ncol=2,
        mode="expand",
        borderaxespad=0.0,
        fontsize=fs,
        loc="lower left",
    )

    # Return the figure
    return fig, df_metrics<|MERGE_RESOLUTION|>--- conflicted
+++ resolved
@@ -218,18 +218,10 @@
                 "DSC": dsc,
                 "MDA_mm": mda,
                 "HD_mm": hd,
-<<<<<<< HEAD
                 f"VOL_{suffix_a}_cm3": vol_a,
                 f"VOL_{suffix_b}_cm3": vol_b,
-            },
-            ignore_index=True,
-        )
-=======
-                "VOL_A_cm3": vol_a,
-                "VOL_B_cm3": vol_b,
         }])
         df_metrics = pd.concat([df_metrics, row])
->>>>>>> c1397197
 
     # If there are no labels we can make the table bigger
     if title == "" and subsubtitle == "" and subsubtitle == "":
