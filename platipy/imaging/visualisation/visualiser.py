# Copyright 2020 University of New South Wales, University of Sydney, Ingham Institute

# Licensed under the Apache License, Version 2.0 (the "License");
# you may not use this file except in compliance with the License.
# You may obtain a copy of the License at

#     http://www.apache.org/licenses/LICENSE-2.0

# Unless required by applicable law or agreed to in writing, software
# distributed under the License is distributed on an "AS IS" BASIS,
# WITHOUT WARRANTIES OR CONDITIONS OF ANY KIND, either express or implied.
# See the License for the specific language governing permissions and
# limitations under the License.

import warnings
import logging

import matplotlib.pyplot as plt
import matplotlib.gridspec as gridspec
<<<<<<< HEAD
import matplotlib.colors as colors

# from mpl_toolkits.axes_grid1 import make_axes_locatable  # , AxesGrid, ImageGrid
=======
>>>>>>> dfef5c54

import numpy as np
import SimpleITK as sitk

from platipy.imaging.utils.crop import label_to_roi
from platipy.imaging.visualisation.utils import (
    VisualiseBoundingBox,
    VisualiseContour,
    VisualiseScalarOverlay,
    VisualiseVectorOverlay,
    VisualiseComparisonOverlay,
    return_slice,
    subsample_vector_field,
    vector_image_grid,
    reorientate_vector_field,
    generate_comparison_colormix,
    project_onto_arbitrary_plane,
)

logger = logging.getLogger(__name__)

"""
This Python script comprises two contributions to the code base:
1) A bunch of helpful visualisation "helper" functions

2) A visualisation class used to generate figures of images, contours, vector fields, and more!
"""


class ImageVisualiser:
    """Class to assist with visualising images and overlaying contours, scalars and bounding
    boxes."""

    def __init__(
        self,
        image,
        cut=None,
        axis="ortho",
        window=None,
        figure_size_in=10,
        limits=None,
        colormap=plt.cm.get_cmap("Greys_r"),
        origin="normal",
        projection=False,
    ):
        self.__set_image(image)
        self.__contours = []
        self.__bounding_boxes = []
        self.__scalar_overlays = []
        self.__vector_overlays = []
        self.__comparison_overlays = []
        self.__show_legend = False
        self.__show_colorbar = False
        self.__figure = None
        self.__figure_size = figure_size_in
        self.__window = window
        self.__axis = axis
        self.__cut = cut
        self.__limits = limits
        self.__colormap = colormap
        self.__origin = origin
        self.__projection = projection
        self.__image_view = None
        self.__scalar_view = None
        self.__contour_colormap = None

        self.clear()

    def __set_image(self, image):
        self.__image = image

    def __set_labelmap(self, labelmap, labels=None):

        # TODO: Convert label map to binary masks for display

        raise NotImplementedError

    image = property(fset=__set_image)
    # contours = property(fset=__set_contours)
    labelmap = property(fset=__set_labelmap)

    def clear(self):
        """Clear all overlays"""

        self.__contours = []
        self.__bounding_boxes = []
        self.__scalar_overlays = []
        self.__comparison_overlays = []
        self.__vector_overlays = []

    def set_limits_from_label(self, label, expansion=2):
        """Sets the limits of the axes to the bounds of the given label.

        Args:
            label (sitk.Image): The label around which to set the limits
            expansion (list | float, optional): Expansion (in mm) around the label.
                Defaults to 2.
        """

        (sag_size, cor_size, ax_size), (sag_0, cor_0, ax_0) = label_to_roi(
            label, expansion_mm=expansion
        )

        if self.__axis == "ortho":
            self.__limits = [
                ax_0,
                ax_0 + ax_size,
                cor_0,
                cor_0 + cor_size,
                sag_0,
                sag_0 + sag_size,
            ]

        if self.__axis == "x":
            self.__limits = [cor_0, cor_0 + cor_size, ax_0, ax_0 + ax_size]
        if self.__axis == "y":
            self.__limits = [sag_0, sag_0 + sag_size, ax_0, ax_0 + ax_size]
        if self.__axis == "z":
            self.__limits = [sag_0, sag_0 + sag_size, cor_0, cor_0 + cor_size]

    def add_contour(
        self,
        contour,
        name=None,
        color=None,
        colormap=plt.cm.get_cmap("rainbow"),
        linewidth=2,
        linestyle="solid",
        show_legend=True,
    ):
        """Add a contour as overlay

        Args:
            contour (sitk.Image|dict): Contour mask or dict containing contour masks.
            name (str, optional): Name to give the contour (only used if passing sitk.Image as
                                  contour). Defaults to None.
            color (str|tuple|list, optional): The color to use when drawing the contour(s).
                                              Defaults to None.

        Raises:
            ValueError: Contour must be dict of sitk.Image.
            ValueError: If passing a dict for contour, all values must be sitk.Image.
        """

        self.__show_legend = show_legend

        if isinstance(contour, dict):

            if not all(map(lambda i: isinstance(i, sitk.Image), contour.values())):
                raise ValueError("When passing dict, all values must be of type SimpleITK.Image")

            for contour_name in contour:

                if isinstance(color, dict):
                    try:
                        contour_color = color[contour_name]
                    except AttributeError:
                        contour_color = None
                else:
                    contour_color = color

                visualise_contour = VisualiseContour(
                    contour[contour_name],
                    contour_name,
                    color=contour_color,
                    linewidth=linewidth,
                    linestyle=linestyle,
                )
                self.__contours.append(visualise_contour)

        elif isinstance(contour, sitk.Image):

            # Use a default name if not specified
            if name is None:
                name = "contour"
                self.__show_legend = False

            visualise_contour = VisualiseContour(
                contour, name, color=color, linewidth=linewidth, linestyle=linestyle
            )
            self.__contours.append(visualise_contour)
        else:

            raise ValueError(
                "Contours should be represented as a dict with contour name as key "
                "and sitk.Image as value, or as an sitk.Image and passing the contour_name"
            )

        self.__contour_colormap = colormap

    def add_scalar_overlay(
        self,
        scalar_image,
        name=None,
        colormap=plt.cm.get_cmap("cubehelix"),
        alpha=0.75,
        min_value=False,
        max_value=False,
        discrete_levels=False,
        show_as_contours=False,
        mid_ticks=False,
        show_colorbar=True,
        norm=None,
        projection=False,
    ):
        """Overlay a scalar image on to the existing image

        Args:
            scalar_image sitk.Image|dict): Scalar image or dict containing scalar images.
            name (str, optional): Name to give the scalar image (only used if passing sitk.Image as
                                  scalar image). Defaults to None.
            colormap (matplotlib.colors.Colormap, optional): The colormap to be used when
                                                             overlaying this scalar image. Defaults
                                                             to plt.cm.get_cmap("cubehelix").
            alpha (float, optional): Alpha to apply to overlay. Defaults to 0.75.
            min_value (float, optional): Values below this value aren't rendered. Defaults to 0.1.

        Raises:
            ValueError: Scalar overlay must be dict of sitk.Image.
            ValueError: If passing a dict for contour, all values must be sitk.Image.
        """

        self.__show_colorbar = True

        if isinstance(scalar_image, dict):

            if not all(map(lambda i: isinstance(i, sitk.Image), scalar_image.values())):
                raise ValueError("When passing dict, all values must be of type SimpleITK.Image")

            for name in scalar_image:
                visualise_scalar = VisualiseScalarOverlay(
                    scalar_image[name],
                    name,
                    colormap=colormap,
                    alpha=alpha,
                    min_value=min_value,
                    max_value=max_value,
                    discrete_levels=discrete_levels,
                    show_as_contours=show_as_contours,
                    mid_ticks=mid_ticks,
                    show_colorbar=show_colorbar,
                    norm=norm,
                    projection=projection,
                )
                self.__scalar_overlays.append(visualise_scalar)

        elif isinstance(scalar_image, sitk.Image):

            # Use a default name if not specified
            if not name:
                name = "Value"
                self.__show_legend = False

            visualise_scalar = VisualiseScalarOverlay(
                scalar_image,
                name,
                colormap=colormap,
                alpha=alpha,
                min_value=min_value,
                max_value=max_value,
                discrete_levels=discrete_levels,
                show_as_contours=show_as_contours,
                mid_ticks=mid_ticks,
                show_colorbar=show_colorbar,
                norm=norm,
                projection=projection,
            )
            self.__scalar_overlays.append(visualise_scalar)
        else:

            raise ValueError(
                "Contours should be represented as a dict with contour name as key "
                "and sitk.Image as value, or as an sitk.Image and passing the contour_name"
            )

    def add_vector_overlay(
        self,
        vector_image,
        min_value=False,
        max_value=False,
        colormap=plt.cm.get_cmap("inferno"),
        discrete_levels=False,
        mid_ticks=False,
        alpha=0.75,
        arrow_scale=1,
        arrow_width=1,
        subsample=8,
        color_function="magnitude",
        show_colorbar=True,
        name=None,
    ):
        """Overlay a vector field on to the existing image

        Args:
            vector_image sitk.Image|dict): Vector image (will be displayed as ).
            name (str, optional): Name to give the vector field (only used if passing
                                  sitk.Image as vector field). Defaults to None.
            colormap (matplotlib.colors.Colormap, optional): The colormap to be used when
                                                             overlaying this vector field. Defaults
                                                             to plt.cm.get_cmap("inferno").
            alpha (float, optional): Alpha to apply to overlay vectors. Defaults to 0.75.
            arrow_scale (float, optional): Relative scaling of vectors. Defaults to 1.
            arrow_width (float, optional): Width of vector field arrow. Defaults to 1.
            subsample (int, optional): Defines to subsampling ratio of displayed vectors.
                                       Defaults to 8.
            color_function (str, optional): Determines how vectors are colored. Options:
                                            'perpendicular' - vectors colored by perpendicular
                                            value
                                            'magnitude' - vectors colored by magnitude.

        Raises:
            ValueError: Vector overlay must be of type sitk.Image.
        """

        if (
            isinstance(vector_image, sitk.Image)
            and vector_image.GetNumberOfComponentsPerPixel() > 1
        ):

            # Use a default name if not specified
            if not name:
                name = "Vector Field [mm]"
                self.__show_legend = False

            visualise_vector_field = VisualiseVectorOverlay(
                vector_image,
                min_value=min_value,
                max_value=max_value,
                colormap=colormap,
                discrete_levels=discrete_levels,
                mid_ticks=mid_ticks,
                alpha=alpha,
                arrow_scale=arrow_scale,
                arrow_width=arrow_width,
                subsample=subsample,
                color_function=color_function,
                show_colorbar=show_colorbar,
                name=name,
            )
            self.__vector_overlays.append(visualise_vector_field)
        else:

            raise ValueError("Vector field should be sitk.Image (of vector type).")

    def add_comparison_overlay(self, image, name=None, color_rotation=0.35):
        """Overlay a comparison image on the existing image

        Args:
            image sitk.Image): Image (will be displayed as a comparison).
            name (str, optional): Name to give the image. Defaults to None.
            color_rotation (float, optional): Defines the hue of the original image (0 - 0.5).

        Raises:
            ValueError: Comparison overlay must be of type sitk.Image.
        """

        if isinstance(image, sitk.Image):

            visualise_comparison = VisualiseComparisonOverlay(
                image, name, color_rotation=color_rotation
            )
            self.__comparison_overlays.append(visualise_comparison)
        else:

            raise ValueError("Image should be sitk.Image.")

    def add_bounding_box(self, bounding_box, name=None, color="r", linewidth=2):
        """Add a bounding box to draw.

        Args:
            bounding_box (dict|list|tuple|sitk.Image): Dictionary of bounding boxes where list key
                                    is the name of the bounding box. If list or tuple then pass
                                    bounding box in format (x, y, z, w, h, d). If sitk.Image then
                                    mask is assumed and bounding box around this mask is used.
            name (list, optional): Name of this bounding box if bounding_box is list, tuple or
                                   sitk.Image. Defaults to None.
            color (str|tuple|list, optional): The color to use when drawing the bounding box(es).
                                              Defaults to None.
            linewidth (int, optional): The line width of the bounding box(es). Defaults to 2.

        Raises:
            ValueError: Raised if input is not a list or tuple of length 6 or and sitk.Image.
        """

        self.__show_legend = True

        if isinstance(bounding_box, dict):

            if not all(
                map(
                    lambda i: isinstance(i, (list, tuple, sitk.Image)) and len(i) == 6,
                    bounding_box.values(),
                )
            ):
                raise ValueError("All values must be of type list or tuple with length 6")

            for name in bounding_box:
                visualise_bounding_box = VisualiseBoundingBox(
                    bounding_box[name], name=name, color=color, linewidth=linewidth
                )
                self.__bounding_boxes.append(visualise_bounding_box)

        elif isinstance(bounding_box, (list, tuple, sitk.Image)):

            # Use a default name if not specified
            if name is None:
                name = "Bounding box"

            visualise_bounding_box = VisualiseBoundingBox(
                bounding_box, name=name, color=color, linewidth=linewidth
            )
            self.__bounding_boxes.append(visualise_bounding_box)

        else:
            raise ValueError(
                "Bounding boxes should be represented as a dict with bounding box name as key "
                "and list or tuple as value"
            )

    def show(self, interact=False):
        """Render the image with all overlays"""
        if len(self.__comparison_overlays) == 0:
            self._display_slice()
        else:
            self._overlay_comparison()

        self._overlay_scalar_field()
        self._overlay_contours()
        self._overlay_bounding_boxes()
        self._overlay_vector_field()

        self._adjust_view()

        if interact:
            logger.warning("Interactive mode not yet implemented")
            # self.interact_adjust_slice()

        self.__figure.canvas.draw()
        self._add_legend()
        self.__figure.set_facecolor("white")

        return self.__figure

    def _display_slice(self):
        """Display the configured image slice"""

        image = self.__image
        nda = sitk.GetArrayFromImage(image)

        (ax_size, cor_size, sag_size) = nda.shape[:3]

        window = self.__window
        if window is None:
            # We will choose it ourselves!

            lower = nda.min()

            # Check if we *probably* have a CT
            if lower < -900:
                # Just set a decent CT window
                # Somewhere around soft tissue
                window = (-250, 600)

            # Otherwise just pick a reasonable upper limit
            else:
                upper = np.percentile(nda, 99)
                window = (lower, upper - lower)
        try:
            logger.info(
                "Found a (z,y,x,%s) dimensional array - assuming this is an RGB" "image.",
                nda.shape[3],
            )
            nda /= nda.max()
        except ValueError:
            logger.warning("Problem converting RGB image to np.ndarray.")
        except IndexError:
            pass

        sp_plane, _, sp_slice = image.GetSpacing()
        asp = (1.0 * sp_slice) / sp_plane

        # Get the size - this is used for extent
        size_sag, size_cor, size_ax = self.__image.GetSize()
        extent_dict = {
            "x": (0, size_cor, 0, size_ax),
            "y": (0, size_sag, 0, size_ax),
            "z": (0, size_sag, 0, size_cor),
        }

        if self.__projection is True:
            projection = "max"
        else:
            projection = self.__projection

        if self.__axis == "ortho":
            figure_size = (
                self.__figure_size,
                self.__figure_size * (asp * ax_size + cor_size) / (1.0 * sag_size + cor_size),
            )

            self.__figure, ((ax_ax, blank), (ax_cor, ax_sag)) = plt.subplots(
                2,
                2,
                figsize=figure_size,
                gridspec_kw={
                    "height_ratios": [(cor_size) / (asp * ax_size), 1],
                    "width_ratios": [sag_size, cor_size],
                },
            )
            blank.axis("off")

            if self.__cut is None:
                slice_ax = int(ax_size / 2.0)
                slice_cor = int(cor_size / 2.0)
                slice_sag = int(sag_size / 2.0)

                self.__cut = [slice_ax, slice_cor, slice_sag]

            if not self.__projection:
                s_ax = return_slice("z", self.__cut[0])
                s_cor = return_slice("y", self.__cut[1])
                s_sag = return_slice("x", self.__cut[2])

                ax_img = nda.__getitem__(s_ax)
                cor_img = nda.__getitem__(s_cor)
                sag_img = nda.__getitem__(s_sag)

            else:
                ax_img_proj = project_onto_arbitrary_plane(
                    image,
                    projection_axis=2,
                    projection_name=projection,
                    default_value=int(nda.min()),
                )
                ax_img = sitk.GetArrayFromImage(ax_img_proj)
                # ax_img = (ax_img - ax_img.min()) / (ax_img.max() - ax_img.min())

                cor_img_proj = project_onto_arbitrary_plane(
                    image,
                    projection_axis=1,
                    projection_name=projection,
                    default_value=int(nda.min()),
                )
                cor_img = sitk.GetArrayFromImage(cor_img_proj)
                # cor_img = (cor_img - cor_img.min()) / (cor_img.max() - cor_img.min())

                sag_img_proj = project_onto_arbitrary_plane(
                    image,
                    projection_axis=0,
                    projection_name=projection,
                    default_value=int(nda.min()),
                )
                sag_img = sitk.GetArrayFromImage(sag_img_proj)
                # sag_img = (sag_img - sag_img.min()) / (sag_img.max() - sag_img.min())

            ax_view = ax_ax.imshow(
                ax_img,
                aspect=1.0,
                interpolation="none",
                origin={"normal": "upper", "reversed": "lower"}[self.__origin],
                cmap=self.__colormap,
                clim=(window[0], window[0] + window[1]),
                extent=extent_dict["z"],
            )
            cor_view = ax_cor.imshow(
                cor_img,
                origin="lower",
                aspect=asp,
                interpolation="none",
                cmap=self.__colormap,
                clim=(window[0], window[0] + window[1]),
                extent=extent_dict["y"],
            )
            sag_view = ax_sag.imshow(
                sag_img,
                origin="lower",
                aspect=asp,
                interpolation="none",
                cmap=self.__colormap,
                clim=(window[0], window[0] + window[1]),
                extent=extent_dict["x"],
            )

            ax_ax.axis("off")
            ax_cor.axis("off")
            ax_sag.axis("off")

            self.__figure.subplots_adjust(
                left=0, right=1, wspace=0.01, hspace=0.01, top=1, bottom=0
            )

            self.__image_view = {
                "ax_view": ax_view,
                "cor_view": cor_view,
                "sag_view": sag_view,
            }

        else:

            if hasattr(self.__cut, "__iter__"):
                warnings.warn(
                    "You have selected a single axis and multiple slice locations, attempting to "
                    "match."
                )
                self.__cut = self.__cut[{"x": 2, "y": 1, "z": 0}[self.__axis]]

            if self.__axis == "x" or self.__axis == "sag":
                axis_view_name_consistent = "sag_view"
                figure_size = (
                    self.__figure_size,
                    self.__figure_size * (asp * ax_size) / (1.0 * cor_size),
                )
                self.__figure, ax = plt.subplots(1, 1, figsize=(figure_size))
                org = "lower"
                if not self.__cut:
                    self.__cut = int(sag_size / 2.0)

            if self.__axis == "y" or self.__axis == "cor":
                axis_view_name_consistent = "cor_view"
                figure_size = (
                    self.__figure_size,
                    self.__figure_size * (asp * ax_size) / (1.0 * sag_size),
                )
                self.__figure, ax = plt.subplots(1, 1, figsize=(figure_size))
                org = "lower"
                if not self.__cut:
                    self.__cut = int(cor_size / 2.0)

            if self.__axis == "z" or self.__axis == "ax":
                axis_view_name_consistent = "ax_view"
                asp = 1
                figure_size = (
                    self.__figure_size,
                    self.__figure_size * (asp * cor_size) / (1.0 * sag_size),
                )
                self.__figure, ax = plt.subplots(1, 1, figsize=(figure_size))
                org = {"normal": "upper", "reversed": "lower"}[self.__origin]
                if not self.__cut:
                    self.__cut = int(ax_size / 2.0)

            if not self.__projection:
                s = return_slice(self.__axis, self.__cut)
                disp_img = nda.__getitem__(s)
            else:
                disp_img_proj = project_onto_arbitrary_plane(
                    image,
                    projection_axis={"x": 0, "y": 1, "z": 2}[self.__axis],
                    projection_name=projection,
                    default_value=int(nda.min()),
                )
                disp_img = sitk.GetArrayFromImage(disp_img_proj)
                # disp_img = (disp_img - disp_img.min()) / (disp_img.max() - disp_img.min())

            s = return_slice(self.__axis, self.__cut)
            ax_indiv = ax.imshow(
                disp_img,
                aspect=asp,
                interpolation="none",
                origin=org,
                cmap=self.__colormap,
                clim=(window[0], window[0] + window[1]),
                extent=extent_dict[self.__axis],
            )
            ax.axis("off")

            self.__figure.subplots_adjust(left=0, right=1, bottom=0, top=1)

            self.__image_view = {axis_view_name_consistent: ax_indiv}

    def _overlay_comparison(self):
        """Display an overlay comparison

        Args:
            color_rotation (float, optional): The hue used to color the original image (0 - 0.5).
        """

        if len(self.__comparison_overlays) > 1:
            raise ValueError("You can only display one comparison image.")

        else:
            comparison_overlay = self.__comparison_overlays[0]

        image_original = self.__image
        nda_original = sitk.GetArrayFromImage(image_original)

        image_new = comparison_overlay.image
        nda_new = sitk.GetArrayFromImage(image_new)
        color_rotation = comparison_overlay.color_rotation

        (ax_size, cor_size, sag_size) = nda_original.shape
        sp_plane, _, sp_slice = image_original.GetSpacing()
        asp = (1.0 * sp_slice) / sp_plane

        window = self.__window
        if window is None:
            # We will choose it ourselves!

            lower = nda_original.min()

            # Check if we *probably* have a CT
            if lower < -900:
                # Just set a decent CT window
                # Somewhere around soft tissue
                window = (-250, 600)

            # Otherwise just pick a reasonable upper limit
            else:
                upper = np.percentile(nda_original, 99)
                window = (lower, upper - lower)

        # Get the size - this is used for extent
        size_sag, size_cor, size_ax = self.__image.GetSize()
        extent_dict = {
            "x": (0, size_cor, 0, size_ax),
            "y": (0, size_sag, 0, size_ax),
            "z": (0, size_sag, 0, size_cor),
        }

        if self.__axis == "ortho":
            figure_size = (
                self.__figure_size,
                self.__figure_size * (asp * ax_size + cor_size) / (1.0 * sag_size + cor_size),
            )

            self.__figure, ((ax_ax, blank), (ax_cor, ax_sag)) = plt.subplots(
                2,
                2,
                figsize=figure_size,
                gridspec_kw={
                    "height_ratios": [(cor_size) / (asp * ax_size), 1],
                    "width_ratios": [sag_size, cor_size],
                },
            )
            blank.axis("off")

            if self.__cut is None:
                slice_ax = int(ax_size / 2.0)
                slice_cor = int(cor_size / 2.0)
                slice_sag = int(sag_size / 2.0)

                self.__cut = [slice_ax, slice_cor, slice_sag]

            s_ax = return_slice("z", self.__cut[0])
            s_cor = return_slice("y", self.__cut[1])
            s_sag = return_slice("x", self.__cut[2])

            nda_colormix = generate_comparison_colormix(
                [nda_original, nda_new],
                arr_slice=s_ax,
                window=window,
                color_rotation=color_rotation,
            )

            ax_ax.imshow(
                nda_colormix,
                aspect=1.0,
                origin={"normal": "upper", "reversed": "lower"}[self.__origin],
                interpolation="none",
                extent=extent_dict["z"],
            )

            nda_colormix = generate_comparison_colormix(
                [nda_original, nda_new],
                arr_slice=s_cor,
                window=window,
                color_rotation=color_rotation,
            )

            ax_cor.imshow(
                nda_colormix,
                origin="lower",
                aspect=asp,
                interpolation="none",
                extent=extent_dict["y"],
            )

            nda_colormix = generate_comparison_colormix(
                [nda_original, nda_new],
                arr_slice=s_sag,
                window=window,
                color_rotation=color_rotation,
            )

            ax_sag.imshow(
                nda_colormix,
                origin="lower",
                aspect=asp,
                interpolation="none",
                extent=extent_dict["x"],
            )

            ax_ax.axis("off")
            ax_cor.axis("off")
            ax_sag.axis("off")

            self.__figure.subplots_adjust(
                left=0, right=1, wspace=0.01, hspace=0.01, top=1, bottom=0
            )

        else:

            if hasattr(self.__cut, "__iter__"):
                warnings.warn(
                    "You have selected a single axis and multiple slice locations, attempting to "
                    "match."
                )
                self.__cut = self.__cut[{"x": 2, "y": 1, "z": 0}[self.__axis]]

            if self.__axis == "x" or self.__axis == "sag":
                figure_size = (
                    self.__figure_size,
                    self.__figure_size * (asp * ax_size) / (1.0 * cor_size),
                )
                self.__figure, ax = plt.subplots(1, 1, figsize=(figure_size))
                org = "lower"
                if not self.__cut:
                    self.__cut = int(sag_size / 2.0)

            if self.__axis == "y" or self.__axis == "cor":
                figure_size = (
                    self.__figure_size,
                    self.__figure_size * (asp * ax_size) / (1.0 * sag_size),
                )
                self.__figure, ax = plt.subplots(1, 1, figsize=(figure_size))
                org = "lower"
                if not self.__cut:
                    self.__cut = int(cor_size / 2.0)

            if self.__axis == "z" or self.__axis == "ax":
                asp = 1
                figure_size = (
                    self.__figure_size,
                    self.__figure_size * (asp * cor_size) / (1.0 * sag_size),
                )
                self.__figure, ax = plt.subplots(1, 1, figsize=(figure_size))
                org = "upper"
                if not self.__cut:
                    self.__cut = int(ax_size / 2.0)

            s = return_slice(self.__axis, self.__cut)

            nda_colormix = generate_comparison_colormix(
                [nda_original, nda_new], arr_slice=s, window=window, color_rotation=color_rotation
            )

            ax.imshow(
                nda_colormix,
                aspect=asp,
                interpolation="none",
                origin=org,
                extent=extent_dict[self.__axis],
            )
            ax.axis("off")

            self.__figure.subplots_adjust(left=0, right=1, bottom=0, top=1)

    def _adjust_view(self):
        """adjust_view is a helper function for modifying axis limits.
        Specify *limits* when initialising the ImageVisulaiser to use.
        Alternatively, use set_limits_from_label to specify automatically.
        """

        limits = self.__limits
        origin = self.__origin

        if limits is not None:
            if self.__axis == "ortho":
                ax_ax, ax_blank, ax_cor, ax_sag = self.__figure.axes[:4]
                cax_list = self.__figure.axes[4:]

                ax_orig_0, ax_orig_1 = ax_cor.get_ylim()
                cor_orig_0, cor_orig_1 = ax_ax.get_ylim()
                sag_orig_0, sag_orig_1 = ax_ax.get_xlim()

                ax_0, ax_1, cor_0, cor_1, sag_0, sag_1 = limits

                # Perform some corrections
                ax_0, ax_1 = sorted([ax_0, ax_1])
                cor_0, cor_1 = sorted([cor_0, cor_1])
                sag_0, sag_1 = sorted([sag_0, sag_1])

                ax_orig_0, ax_orig_1 = sorted([ax_orig_0, ax_orig_1])
                cor_orig_0, cor_orig_1 = sorted([cor_orig_0, cor_orig_1])
                sag_orig_0, sag_orig_1 = sorted([sag_orig_0, sag_orig_1])

                ax_size = ax_1 - ax_0
                cor_size = cor_1 - cor_0
                sag_size = sag_1 - sag_0

                asp = ax_cor.get_aspect()

                ratio_x = ((cor_1 - cor_0) + (sag_1 - sag_0)) / (
                    (cor_orig_1 - cor_orig_0) + (sag_orig_1 - sag_orig_0)
                )
                ratio_y = (1 / asp * (cor_1 - cor_0) + (ax_1 - ax_0)) / (
                    1 / asp * (cor_orig_1 - cor_orig_0) + (ax_orig_1 - ax_orig_0)
                )

                ax_ax.set_xlim(sag_0, sag_1)

                if origin == "reversed":
                    ax_ax.set_ylim(cor_0, cor_1)
                else:
                    ax_ax.set_ylim(cor_orig_1 - cor_1, cor_orig_1 - cor_0)

                ax_cor.set_xlim(sag_0, sag_1)
                ax_cor.set_ylim(ax_0, ax_1)

                ax_sag.set_xlim(cor_0, cor_1)
                ax_sag.set_ylim(ax_0, ax_1)

                gs = gridspec.GridSpec(
                    2,
                    2,
                    height_ratios=[(cor_size) / (asp * ax_size), 1],
                    width_ratios=[sag_size, cor_size],
                )

                ax_ax.set_position(gs[0].get_position(self.__figure))
                ax_ax.set_subplotspec(gs[0])

                ax_blank.set_position(gs[1].get_position(self.__figure))
                ax_blank.set_subplotspec(gs[1])

                ax_cor.set_position(gs[2].get_position(self.__figure))
                ax_cor.set_subplotspec(gs[2])

                ax_sag.set_position(gs[3].get_position(self.__figure))
                ax_sag.set_subplotspec(gs[3])

                fig_size_x, fig_size_y = self.__figure.get_size_inches()
                fig_size_y = fig_size_y * ratio_y / ratio_x

                ax_ax_bbox = gs[0].get_position(self.__figure)

                for cax_index, cax in enumerate(cax_list):

                    cbar_width = ax_ax_bbox.width * 0.05

                    cax.set_position(
                        (
                            ax_ax_bbox.x1 + 0.02 + (cbar_width + 0.1) * cax_index,
                            ax_ax_bbox.y0 + 0.01,
                            0.05,
                            ax_ax_bbox.height - 0.02,
                        )
                    )

                self.__figure.set_size_inches(fig_size_x, fig_size_y)

            elif self.__axis in ["x", "y", "z"]:
                ax = self.__figure.axes[0]
                x_orig_0, x_orig_1 = ax.get_xlim()
                y_orig_0, y_orig_1 = ax.get_ylim()

                x_0, x_1, y_0, y_1 = limits
                # Perform some corrections
                x_0, x_1 = sorted([x_0, x_1])
                y_0, y_1 = sorted([y_0, y_1])

                if self.__axis == "z" and self.__origin == "normal":
                    y_1, y_0 = self.__image.GetSize()[0] - y_0, self.__image.GetSize()[0] - y_1
                # I don't know why I put this in

                ratio_x = np.abs(x_1 - x_0) / np.abs(x_orig_1 - x_orig_0)
                ratio_y = np.abs(y_1 - y_0) / np.abs(y_orig_1 - y_orig_0)

                ax.set_xlim(x_0, x_1)
                ax.set_ylim(y_0, y_1)

                fig_size_x, fig_size_y = self.__figure.get_size_inches()
                fig_size_y = fig_size_y * ratio_y / ratio_x

                self.__figure.set_size_inches(fig_size_x, fig_size_y)

    def _overlay_contours(self):
        """Overlay the contours on to the current figure image"""

        if len(self.__contours) == 0:
            return

        plot_dict = {}
        color_dict = {}
        lw_dict = {}
        ls_dict = {}

        color_gen_index = 0

        for contour in self.__contours:
            contour_image_resampled = sitk.Resample(contour.image, self.__image)
            plot_dict[contour.name] = contour_image_resampled

            if contour.color is not None:
                color_dict[contour.name] = contour.color
            else:
                color_map = self.__contour_colormap(np.linspace(0, 1, len(self.__contours)))

                color_dict[contour.name] = color_map[color_gen_index % 255]
                color_gen_index += 1

            lw_dict[contour.name] = contour.linewidth
            ls_dict[contour.name] = contour.linestyle

        # Test types of axes
        axes = self.__figure.axes[:4]

        # Get the size - this is used for extent
        size_sag, size_cor, size_ax = self.__image.GetSize()
        extent_dict = {
            "x": (0, size_cor, 0, size_ax),
            "y": (0, size_sag, 0, size_ax),
            "z": (0, size_sag, 0, size_cor),
        }
        with warnings.catch_warnings():
            warnings.filterwarnings(
                "ignore", message="No contour levels were found within the data range."
            )

            if self.__axis in ["x", "y", "z"]:
                ax = axes[0]
                s = return_slice(self.__axis, self.__cut)

                for c_name, mask in plot_dict.items():
                    if not self.__projection:
                        contour_disp = sitk.GetArrayFromImage(mask).__getitem__(s)

                        # Force a single pixel to 1 to display all contours
                        # even if they aren't defined on a particular slice
                        if contour_disp.sum() == 0:
                            contour_disp[0, 0] = 1

                    else:
                        contour_disp_proj = project_onto_arbitrary_plane(
                            plot_dict[c_name],
                            projection_axis={"x": 0, "y": 1, "z": 2}[self.__axis],
                            projection_name="max",
                            default_value=0,
                        )
                        contour_disp = sitk.GetArrayFromImage(contour_disp_proj)

                    if self.__axis == "z":
                        origin = {"normal": "upper", "reversed": "lower"}[self.__origin]
                    else:
                        origin = "lower"

                    try:
                        ax.contour(
                            contour_disp,
                            colors=[color_dict[c_name]],
                            levels=[0.5],
                            # alpha=0.8,
                            linewidths=lw_dict[c_name],
                            linestyles=ls_dict[c_name],
                            extent=extent_dict[self.__axis],
                            origin=origin,
                        )
                        ax.plot(
                            [0],
                            [0],
                            lw=lw_dict[c_name],
                            ls=ls_dict[c_name],
                            c=color_dict[c_name],
                            label=c_name,
                        )
                    except AttributeError:
                        pass

            elif self.__axis == "ortho":
                ax_ax, _, ax_cor, ax_sag = axes

                ax = ax_ax

                s_ax = return_slice("z", self.__cut[0])
                s_cor = return_slice("y", self.__cut[1])
                s_sag = return_slice("x", self.__cut[2])

                for _, c_name in enumerate(plot_dict.keys()):

                    if not self.__projection:

                        contour_ax = sitk.GetArrayFromImage(plot_dict[c_name]).__getitem__(s_ax)
                        contour_cor = sitk.GetArrayFromImage(plot_dict[c_name]).__getitem__(s_cor)
                        contour_sag = sitk.GetArrayFromImage(plot_dict[c_name]).__getitem__(s_sag)

                        # Force a single pixel to 1 to display all contours
                        # even if they aren't defined on a particular slice
                        if contour_ax.sum() == 0:
                            contour_ax[0, 0] = 1
                        if contour_cor.sum() == 0:
                            contour_cor[0, 0] = 1
                        if contour_sag.sum() == 0:
                            contour_sag[0, 0] = 1

                    else:
                        contour_ax_proj = project_onto_arbitrary_plane(
                            plot_dict[c_name],
                            projection_axis=2,
                            projection_name="max",
                            default_value=0,
                        )
                        contour_ax = sitk.GetArrayFromImage(contour_ax_proj)

                        contour_cor_proj = project_onto_arbitrary_plane(
                            plot_dict[c_name],
                            projection_axis=1,
                            projection_name="max",
                            default_value=0,
                        )
                        contour_cor = sitk.GetArrayFromImage(contour_cor_proj)

                        contour_sag_proj = project_onto_arbitrary_plane(
                            plot_dict[c_name],
                            projection_axis=0,
                            projection_name="max",
                            default_value=0,
                        )
                        contour_sag = sitk.GetArrayFromImage(contour_sag_proj)

                    ax_ax.contour(
                        contour_ax,
                        levels=[0],
                        linewidths=lw_dict[c_name],
                        linestyles=ls_dict[c_name],
<<<<<<< HEAD
                        extent=extent_dict[self.__axis],
                        origin=origin,
                        zorder=0,
=======
                        colors=[color_dict[c_name]],
                        extent=extent_dict["z"],
                        origin={"normal": "upper", "reversed": "lower"}[self.__origin],
>>>>>>> dfef5c54
                    )
                    ax_ax.plot(
                        [0],
                        [0],
                        lw=lw_dict[c_name],
                        ls=ls_dict[c_name],
                        c=color_dict[c_name],
                        label=c_name,
                    )

                    ax_cor.contour(
                        contour_cor,
                        levels=[0.5],
                        linewidths=lw_dict[c_name],
                        linestyles=ls_dict[c_name],
                        colors=[color_dict[c_name]],
                        extent=extent_dict["y"],
                        origin="lower",
                    )
                    ax_sag.contour(
                        contour_sag,
                        levels=[0.5],
                        linewidths=lw_dict[c_name],
                        linestyles=ls_dict[c_name],
                        colors=[color_dict[c_name]],
                        extent=extent_dict["x"],
                        origin="lower",
                    )

            else:
                raise ValueError('Axis is must be one of "x","y","z","ortho".')

    def _overlay_scalar_field(self):
        """Overlay the scalar image onto the existing figure"""

        for scalar_index, scalar in enumerate(self.__scalar_overlays):

            scalar_image = scalar.image
            nda = sitk.GetArrayFromImage(scalar_image)

            alpha = scalar.alpha

            if scalar.max_value is not False:
                s_max = scalar.max_value
            else:
                s_max = nda.max()

            if scalar.min_value is not False:
                s_min = scalar.min_value
            else:
                s_min = nda.min()

            colormap_name = scalar.colormap.name
            colormap = plt.cm.get_cmap(colormap_name)

            if scalar.discrete_levels or scalar.show_as_contours:
                if not scalar.discrete_levels:
                    scalar.discrete_levels = 10

                colormap = plt.cm.get_cmap(colormap_name, scalar.discrete_levels)
                contour_levels = scalar.discrete_levels

            if scalar.norm:
                norm = scalar.norm
            else:
                norm = None

            # Get the spacing
            sp_plane, _, sp_slice = scalar_image.GetSpacing()

            # Get the aspect ratio
            asp = (1.0 * sp_slice) / sp_plane

            # Get the size - this is used for extent
            size_sag, size_cor, size_ax = self.__image.GetSize()
            extent_dict = {
                "x": (0, size_cor, 0, size_ax),
                "y": (0, size_sag, 0, size_ax),
                "z": (0, size_sag, 0, size_cor),
            }

            # projection organisation
            if scalar.projection:
                projection = scalar.projection
            else:
                projection = self.__projection

            if self.__axis == "ortho":

                ax_ax, _, ax_cor, ax_sag = self.__figure.axes[:4]
                ax = ax_ax

                if not projection:
                    s_ax = return_slice("z", self.__cut[0])
                    s_cor = return_slice("y", self.__cut[1])
                    s_sag = return_slice("x", self.__cut[2])

                    ax_img = nda.__getitem__(s_ax)
                    cor_img = nda.__getitem__(s_cor)
                    sag_img = nda.__getitem__(s_sag)

                else:
                    ax_img_proj = project_onto_arbitrary_plane(
                        scalar_image,
                        projection_axis=2,
                        projection_name=projection,
                        default_value=int(nda.min()),
                    )
                    ax_img = sitk.GetArrayFromImage(ax_img_proj)

                    cor_img_proj = project_onto_arbitrary_plane(
                        scalar_image,
                        projection_axis=1,
                        projection_name=projection,
                        default_value=int(nda.min()),
                    )
                    cor_img = sitk.GetArrayFromImage(cor_img_proj)

                    sag_img_proj = project_onto_arbitrary_plane(
                        scalar_image,
                        projection_axis=0,
                        projection_name=projection,
                        default_value=int(nda.min()),
                    )
                    sag_img = sitk.GetArrayFromImage(sag_img_proj)

                # mask images to enforce transparency
                ax_img = np.ma.masked_less_equal(ax_img, s_min)
                cor_img = np.ma.masked_less_equal(cor_img, s_min)
                sag_img = np.ma.masked_less_equal(sag_img, s_min)

                if scalar.show_as_contours:

                    ax_view = ax_ax.contour(
                        ax_img,
                        levels=contour_levels,
                        cmap=colormap,
                        linewidths=[1],
                        origin={"normal": "upper", "reversed": "lower"}[self.__origin],
                        vmin=s_min,
                        vmax=s_max,
                        alpha=alpha,
                        norm=norm,
                        extent=extent_dict["z"],
                    )

                    # we can't plot colorbars with contour plots
                    # so we create an equivalent scalar mappable
                    norm = colors.Normalize(vmin=ax_view.cvalues.min(), vmax=ax_view.cvalues.max())

                    ax_view = plt.cm.ScalarMappable(norm=norm, cmap=ax_view.cmap)
                    ax_view.set_array([])

                    _ = ax_cor.contour(
                        cor_img,
                        levels=contour_levels,
                        cmap=colormap,
                        linewidths=[1],
                        origin="lower",
                        vmin=s_min,
                        vmax=s_max,
                        alpha=alpha,
                        norm=norm,
                        extent=extent_dict["y"],
                    )

                    _ = ax_sag.contour(
                        sag_img,
                        levels=contour_levels,
                        cmap=colormap,
                        linewidths=[1],
                        origin="lower",
                        vmin=s_min,
                        vmax=s_max,
                        alpha=alpha,
                        norm=norm,
                        extent=extent_dict["x"],
                    )

                else:
                    ax_view = ax_ax.imshow(
                        ax_img,
                        interpolation="none",
                        cmap=colormap,
                        clim=(s_min, s_max),
                        aspect=1,
                        origin={"normal": "upper", "reversed": "lower"}[self.__origin],
                        vmin=s_min,
                        vmax=s_max,
                        alpha=alpha,
                        norm=norm,
                        extent=extent_dict["z"],
                    )

                    cor_view = ax_cor.imshow(
                        cor_img,
                        interpolation="none",
                        cmap=colormap,
                        clim=(s_min, s_max),
                        origin="lower",
                        aspect=asp,
                        vmin=s_min,
                        vmax=s_max,
                        alpha=alpha,
                        norm=norm,
                        extent=extent_dict["y"],
                    )

                    sag_view = ax_sag.imshow(
                        sag_img,
                        interpolation="none",
                        cmap=colormap,
                        clim=(s_min, s_max),
                        origin="lower",
                        aspect=asp,
                        vmin=s_min,
                        vmax=s_max,
                        alpha=alpha,
                        norm=norm,
                        extent=extent_dict["x"],
                    )

                    # this is for (work-in-progress) dynamic visualisation
                    self.__scalar_view = {
                        "ax_view": ax_view,
                        "cor_view": cor_view,
                        "sag_view": sag_view,
                    }

            else:

                ax = self.__figure.axes[0]

                if not projection:
                    s = return_slice(self.__axis, self.__cut)
                    disp_img = nda.__getitem__(s)
                else:
                    disp_img_proj = project_onto_arbitrary_plane(
                        scalar_image,
                        projection_axis={"x": 0, "y": 1, "z": 2}[self.__axis],
                        projection_name=projection,
                        default_value=int(nda.min()),
                    )
                    disp_img = sitk.GetArrayFromImage(disp_img_proj)
                    # disp_img = (disp_img - disp_img.min()) / (disp_img.max() - disp_img.min())

                disp_img = np.ma.masked_less_equal(disp_img, s_min)

                asp = {"x": asp, "y": asp, "z": 1}[self.__axis]

                if self.__axis == "z":
                    origin = {"normal": "upper", "reversed": "lower"}[self.__origin]
                else:
                    origin = "lower"

                s = return_slice(self.__axis, self.__cut)

                if scalar.show_as_contours:

                    _ = ax.contour(
                        disp_img,
                        levels=contour_levels,
                        cmap=colormap,
                        linewidths=[1],
                        origin=origin,
                        vmin=s_min,
                        vmax=s_max,
                        alpha=alpha,
                        norm=norm,
                        extent=extent_dict[self.__axis],
                    )

                    # create a scalar mappable for the colorbar
                    if scalar.norm:
                        contour_norm = scalar.norm(vmin=s_min, vmax=s_max)
                    else:
                        contour_norm = colors.Normalize(vmin=s_min, vmax=s_max)

                    ax_view = plt.cm.ScalarMappable(cmap=colormap, norm=contour_norm)
                    ax_view.set_array([])

                else:

                    ax_view = ax.imshow(
                        disp_img,
                        interpolation="none",
                        cmap=colormap,
                        clim=(s_min, s_max),
                        origin=origin,
                        aspect=asp,
                        vmin=s_min,
                        vmax=s_max,
                        alpha=alpha,
                        norm=norm,
                        extent=extent_dict[self.__axis],
                    )

            if scalar.show_colorbar:

                # divider = make_axes_locatable(ax_view)
                # cax = divider.append_axes("right", size="5%", pad=0.05)

                ax_box = ax.get_position(original=False)
                cbar_width = ax_box.width * 0.05  # 5% of axis width
                cbar_color = "black"

                if self.__axis == "ortho":
                    cax = self.__figure.add_axes(
                        (
                            ax_box.x1 + 0.02 + (cbar_width + 0.1) * scalar_index,
                            ax_box.y0 * 1.025,
                            cbar_width,
                            ax_box.height - ax_box.y0 * 0.05,
                        )
                    )

                else:
                    cax = self.__figure.add_axes(
                        (
                            ax_box.x1 - 0.02 - (cbar_width + 0.1) * (scalar_index + 1),
                            0.025,
                            cbar_width,
                            ax_box.height - ax_box.y1 * 0.05,
                        )
                    )

                    # check background values
                    if np.linalg.norm(self.__colormap(0)[:3]) < 0.1:
                        # background is dark
                        cbar_color = "white"

                cbar = self.__figure.colorbar(ax_view, cax=cax, orientation="vertical")

                # set color
                cbar.outline.set_edgecolor(color=cbar_color)
                cbar.ax.tick_params(color=cbar_color)
                cax.tick_params(axis="x", colors=cbar_color)
                cax.tick_params(axis="y", colors=cbar_color)

                cbar.set_label(scalar.name, color=cbar_color)
                cbar.solids.set_alpha(1)

                if scalar.discrete_levels:

                    if scalar.mid_ticks:

                        delta_tick = (s_max - s_min) / scalar.discrete_levels
                        cbar.set_ticks(
                            np.linspace(
                                s_min + delta_tick / 2,
                                s_max - delta_tick / 2,
                                scalar.discrete_levels,
                            )
                        )
                        cbar.set_ticklabels(np.linspace(s_min, s_max, scalar.discrete_levels))

                    else:
                        cbar.set_ticks(
                            np.linspace(
                                s_min,
                                s_max,
                                scalar.discrete_levels + 1,
                            )
                        )

    def _overlay_vector_field(self):
        """Overlay vector field onto existing figure"""

        if self.__projection and len(self.__vector_overlays) > 0:
            raise Warning("Vector overlay is not implemented in projection mode.")

        for vector_index, vector in enumerate(self.__vector_overlays):

            image = vector.image
            colormap = vector.colormap
            alpha = vector.alpha
            arrow_scale = vector.arrow_scale
            arrow_width = vector.arrow_width
            subsample = vector.subsample
            color_function = vector.color_function
            invert_field = vector.invert_field
            alpha = vector.alpha
            min_value = vector.min_value
            max_value = vector.max_value

            inverse_vector_image = image  # sitk.InvertDisplacementField(image)
            vector_nda = sitk.GetArrayFromImage(inverse_vector_image)

            if vector.discrete_levels:
                colormap_name = vector.colormap.name
                colormap = plt.cm.get_cmap(colormap_name, vector.discrete_levels)

            # Test types of axes
            axes = self.__figure.axes
            if len(axes[:4]) < 4:
                ax = axes[0]

                if not hasattr(subsample, "__iter__"):
                    subsample = (subsample,) * 3

                subsample_img = [
                    int(np.ceil((i / j))) for i, j in zip(subsample, image.GetSpacing()[::-1])
                ]

                slicer = subsample_vector_field(self.__axis, self.__cut, subsample_img)
                vector_nda_slice = vector_nda.__getitem__(slicer)

                vector_ax = vector_nda_slice[:, :, 2].T
                vector_cor = vector_nda_slice[:, :, 1].T
                vector_sag = vector_nda_slice[:, :, 0].T

                (vector_plot_x, vector_plot_y, vector_plot_z,) = reorientate_vector_field(
                    self.__axis,
                    vector_ax,
                    vector_cor,
                    vector_sag,
                    invert_field=invert_field,
                )

                plot_x_loc, plot_y_loc = vector_image_grid(self.__axis, vector_nda, subsample_img)

                if self.__origin == "normal" and self.__axis == "z":
                    plot_y_loc = np.flip(plot_y_loc, 1)
                    vector_plot_x = -1.0 * vector_plot_x

                if color_function == "perpendicular":
                    vector_color = vector_plot_z
                elif color_function == "magnitude":
                    vector_color = np.sqrt(
                        vector_plot_x**2 + vector_plot_y**2 + vector_plot_z**2
                    )

                if max_value is False:
                    max_value = vector_color.max()
                if min_value is False:
                    min_value = vector_color.min()

                sp_vector = ax.quiver(
                    plot_x_loc,
                    plot_y_loc,
                    vector_plot_x,
                    vector_plot_y,
                    vector_color,
                    cmap=colormap,
                    units="xy",
                    scale=1 / arrow_scale,
                    width=arrow_width,
                    minlength=0,
                    linewidth=1,
                    alpha=alpha,
                    clim=[min_value, max_value],
                )

                # if vector.show_colorbar:
                #     divider = make_axes_locatable(ax)
                #     cax = divider.append_axes("right", size="5%", pad=0.05)
                #     cbar = self.__figure.colorbar(sp_vector, cax=cax, orientation="vertical")
                #     cbar.set_label(vector.name)
                #     cbar.solids.set_alpha(1)

                #     f_x, f_y = self.__figure.get_size_inches()
                #     self.__figure.set_size_inches(f_x * 1.15, f_y)
                #     self.__figure.subplots_adjust(left=0, right=0.88, bottom=0, top=1)

            elif len(axes) >= 4:
                ax_ax, _, ax_cor, ax_sag = axes[:4]

                # set this variable for colorbar reference
                ax = ax_ax

                for plot_axes, im_axis, im_cut in zip(
                    (ax_ax, ax_cor, ax_sag), ("z", "y", "x"), self.__cut
                ):

                    if not hasattr(subsample, "__iter__"):
                        subsample = (subsample,) * 3

                    subsample_img = [
                        int(np.ceil((i / j))) for i, j in zip(subsample, image.GetSpacing()[::-1])
                    ]

                    slicer = subsample_vector_field(im_axis, im_cut, subsample_img)
                    vector_nda_slice = vector_nda.__getitem__(slicer)

                    vector_ax = vector_nda_slice[:, :, 2].T
                    vector_cor = vector_nda_slice[:, :, 1].T
                    vector_sag = vector_nda_slice[:, :, 0].T

                    (
                        vector_plot_x,
                        vector_plot_y,
                        vector_plot_z,
                    ) = reorientate_vector_field(im_axis, vector_ax, vector_cor, vector_sag)

                    plot_x_loc, plot_y_loc = vector_image_grid(im_axis, vector_nda, subsample_img)

                    if color_function == "perpendicular":
                        vector_color = vector_plot_z
                    elif color_function == "magnitude":
                        vector_color = np.sqrt(
                            vector_plot_x**2 + vector_plot_y**2 + vector_plot_z**2
                        )

                    if max_value is False:
                        max_value = vector_color.max()
                    if min_value is False:
                        min_value = vector_color.min()

                    if self.__origin == "normal" and im_axis == "z":
                        plot_y_loc = np.flip(plot_y_loc, 1)
                        vector_plot_x = -1.0 * vector_plot_x

                    sp_vector = plot_axes.quiver(
                        plot_x_loc,
                        plot_y_loc,
                        vector_plot_x,
                        vector_plot_y,
                        vector_color,
                        cmap=colormap,
                        units="xy",
                        scale=1 / arrow_scale,
                        width=arrow_width,
                        minlength=0,
                        linewidth=1,
                        clim=[min_value, max_value],
                    )

            if vector.show_colorbar:

                # divider = make_axes_locatable(ax_view)
                # cax = divider.append_axes("right", size="5%", pad=0.05)

                ax_box = ax.get_position(original=False)
                cbar_width = ax_box.width * 0.05  # 5% of axis width
                cbar_color = "black"

                if self.__axis == "ortho":
                    cax = self.__figure.add_axes(
                        (
                            ax_box.x1 + 0.02 + (cbar_width + 0.1) * vector_index,
                            ax_box.y0 * 1.025,
                            cbar_width,
                            ax_box.height - ax_box.y0 * 0.05,
                        )
                    )

                else:
                    cax = self.__figure.add_axes(
                        (
                            ax_box.x1 - 0.02 - (cbar_width + 0.1) * (vector_index + 1),
                            0.025,
                            cbar_width,
                            ax_box.height - ax_box.y1 * 0.05,
                        )
                    )

                    # check background values
                    if np.linalg.norm(self.__colormap(0)[:3]) < 0.1:
                        # background is dark
                        cbar_color = "white"

                cbar = self.__figure.colorbar(sp_vector, cax=cax, orientation="vertical")

                # set color
                cbar.outline.set_edgecolor(color=cbar_color)
                cbar.ax.tick_params(color=cbar_color)
                cax.tick_params(axis="x", colors=cbar_color)
                cax.tick_params(axis="y", colors=cbar_color)

                cbar.set_label(vector.name, color=cbar_color)
                cbar.solids.set_alpha(1)

                if vector.discrete_levels:

                    if vector.mid_ticks:

                        delta_tick = (max_value - min_value) / vector.discrete_levels
                        cbar.set_ticks(
                            np.linspace(
                                min_value + delta_tick / 2,
                                max_value - delta_tick / 2,
                                vector.discrete_levels,
                            )
                        )
                        cbar.set_ticklabels(
                            np.linspace(min_value, max_value, vector.discrete_levels)
                        )

                    else:
                        cbar.set_ticks(
                            np.linspace(
                                min_value,
                                max_value,
                                vector.discrete_levels + 1,
                            )
                        )

    def draw_bounding_box_on_axes(self, ax, view, box, add_label=True):

        sag_0, cor_0, ax_0, sag_d, cor_d, ax_d = box.bounding_box

        from_points = None
        to_points = None

        if view == "z" or view == "ax":
            from_points = [sag_0, sag_0, sag_0 + sag_d, sag_0 + sag_d, sag_0]
            to_points = [cor_0, cor_0 + cor_d, cor_0 + cor_d, cor_0, cor_0]

        if view == "y" or view == "cor":
            from_points = [sag_0, sag_0 + sag_d, sag_0 + sag_d, sag_0, sag_0]
            to_points = [ax_0, ax_0, ax_0 + ax_d, ax_0 + ax_d, ax_0]

        if view == "x" or view == "sag":
            from_points = [cor_0, cor_0 + cor_d, cor_0 + cor_d, cor_0, cor_0]
            to_points = [ax_0, ax_0, ax_0 + ax_d, ax_0 + ax_d, ax_0]

        if from_points is None:
            logger.error("Invalid View")
            return

        ax.plot(
            from_points,
            to_points,
            lw=box.linewidth,
            c=box.color,
            label=box.name if add_label else None,
        )

    def _overlay_bounding_boxes(self):
        """Overlay bounding boxes onto existing figure

        Args:
            color (str|list|tuple, optional): Color of bounding box. Defaults to "r".
        """

        for box in self.__bounding_boxes:

            # Test types of axes
            axes = self.__figure.axes[:4]
            if len(axes) < 4:
                self.draw_bounding_box_on_axes(axes[0], self.__axis, box)

            elif len(axes) == 4:
                ax_ax, _, ax_cor, ax_sag = axes

                self.draw_bounding_box_on_axes(ax_ax, "z", box)
                self.draw_bounding_box_on_axes(ax_cor, "y", box, add_label=False)
                self.draw_bounding_box_on_axes(ax_sag, "x", box, add_label=False)

    def _add_legend(self):
        """Add a legend to the visualisation"""

        if len(self.__figure.axes) >= 4:

            ax_ax = self.__figure.axes[0]
            ax_ax_position = ax_ax.get_position()
            y_pos_legend = (ax_ax_position.ymax + ax_ax_position.ymin) / 2

            if self.__show_legend:
                if len(self.__figure.axes) >= 5:
                    # There is a colorbar or more - right align instead

                    cbar_axes = self.__figure.axes[4:]

                    cbar_axes_label_pos_list = [
                        self.__figure.transFigure.inverted().transform(
                            i.yaxis.get_label().get_position()
                        )[0]
                        for i in cbar_axes
                    ]

                    max_xpos = max(cbar_axes_label_pos_list)

                    x_pos_legend = max_xpos + 0.025

                    approx_font_scaling = self.__figure_size / (
                        len(self.__contours) + len(self.__bounding_boxes)
                    )

                    plt.figlegend(
                        loc="center left",
                        bbox_to_anchor=(x_pos_legend, y_pos_legend),
                        fontsize=min([10, 16 * approx_font_scaling]),
                    )
                else:
                    # Left align to axial slice
                    ax_ax_position = ax_ax.get_position()
                    x_pos_legend = ax_ax_position.xmax + 0.05

                    approx_font_scaling = self.__figure_size / (
                        len(self.__contours) + len(self.__bounding_boxes)
                    )

                    plt.figlegend(
                        loc="center left",
                        bbox_to_anchor=(x_pos_legend, y_pos_legend),
                        fontsize=min([10, 16 * approx_font_scaling]),
                        ncol=1,  #!TODO modify this for large numbers of contours
                    )

        else:
            # these is probably only one axis
            if self.__show_legend:
                ax = self.__figure.axes[0]
                ax_position = ax.get_position()

                # top left corner is the default
                y_pos_legend = 0.975 * ax_position.ymax
                x_pos_legend = 0.025 * ax_position.xmax

                approx_font_scaling = self.__figure_size / (
                    len(self.__contours) + len(self.__bounding_boxes)
                )

                plt.figlegend(
                    loc="upper left",
                    bbox_to_anchor=(x_pos_legend, y_pos_legend),
                    fontsize=min([10, 16 * approx_font_scaling]),
                )<|MERGE_RESOLUTION|>--- conflicted
+++ resolved
@@ -17,12 +17,9 @@
 
 import matplotlib.pyplot as plt
 import matplotlib.gridspec as gridspec
-<<<<<<< HEAD
 import matplotlib.colors as colors
 
 # from mpl_toolkits.axes_grid1 import make_axes_locatable  # , AxesGrid, ImageGrid
-=======
->>>>>>> dfef5c54
 
 import numpy as np
 import SimpleITK as sitk
@@ -172,7 +169,9 @@
         if isinstance(contour, dict):
 
             if not all(map(lambda i: isinstance(i, sitk.Image), contour.values())):
-                raise ValueError("When passing dict, all values must be of type SimpleITK.Image")
+                raise ValueError(
+                    "When passing dict, all values must be of type SimpleITK.Image"
+                )
 
             for contour_name in contour:
 
@@ -250,7 +249,9 @@
         if isinstance(scalar_image, dict):
 
             if not all(map(lambda i: isinstance(i, sitk.Image), scalar_image.values())):
-                raise ValueError("When passing dict, all values must be of type SimpleITK.Image")
+                raise ValueError(
+                    "When passing dict, all values must be of type SimpleITK.Image"
+                )
 
             for name in scalar_image:
                 visualise_scalar = VisualiseScalarOverlay(
@@ -417,7 +418,9 @@
                     bounding_box.values(),
                 )
             ):
-                raise ValueError("All values must be of type list or tuple with length 6")
+                raise ValueError(
+                    "All values must be of type list or tuple with length 6"
+                )
 
             for name in bounding_box:
                 visualise_bounding_box = VisualiseBoundingBox(
@@ -492,7 +495,8 @@
                 window = (lower, upper - lower)
         try:
             logger.info(
-                "Found a (z,y,x,%s) dimensional array - assuming this is an RGB" "image.",
+                "Found a (z,y,x,%s) dimensional array - assuming this is an RGB"
+                "image.",
                 nda.shape[3],
             )
             nda /= nda.max()
@@ -520,7 +524,9 @@
         if self.__axis == "ortho":
             figure_size = (
                 self.__figure_size,
-                self.__figure_size * (asp * ax_size + cor_size) / (1.0 * sag_size + cor_size),
+                self.__figure_size
+                * (asp * ax_size + cor_size)
+                / (1.0 * sag_size + cor_size),
             )
 
             self.__figure, ((ax_ax, blank), (ax_cor, ax_sag)) = plt.subplots(
@@ -744,7 +750,9 @@
         if self.__axis == "ortho":
             figure_size = (
                 self.__figure_size,
-                self.__figure_size * (asp * ax_size + cor_size) / (1.0 * sag_size + cor_size),
+                self.__figure_size
+                * (asp * ax_size + cor_size)
+                / (1.0 * sag_size + cor_size),
             )
 
             self.__figure, ((ax_ax, blank), (ax_cor, ax_sag)) = plt.subplots(
@@ -865,7 +873,10 @@
             s = return_slice(self.__axis, self.__cut)
 
             nda_colormix = generate_comparison_colormix(
-                [nda_original, nda_new], arr_slice=s, window=window, color_rotation=color_rotation
+                [nda_original, nda_new],
+                arr_slice=s,
+                window=window,
+                color_rotation=color_rotation,
             )
 
             ax.imshow(
@@ -984,7 +995,10 @@
                 y_0, y_1 = sorted([y_0, y_1])
 
                 if self.__axis == "z" and self.__origin == "normal":
-                    y_1, y_0 = self.__image.GetSize()[0] - y_0, self.__image.GetSize()[0] - y_1
+                    y_1, y_0 = (
+                        self.__image.GetSize()[0] - y_0,
+                        self.__image.GetSize()[0] - y_1,
+                    )
                 # I don't know why I put this in
 
                 ratio_x = np.abs(x_1 - x_0) / np.abs(x_orig_1 - x_orig_0)
@@ -1018,7 +1032,9 @@
             if contour.color is not None:
                 color_dict[contour.name] = contour.color
             else:
-                color_map = self.__contour_colormap(np.linspace(0, 1, len(self.__contours)))
+                color_map = self.__contour_colormap(
+                    np.linspace(0, 1, len(self.__contours))
+                )
 
                 color_dict[contour.name] = color_map[color_gen_index % 255]
                 color_gen_index += 1
@@ -1068,27 +1084,28 @@
                     else:
                         origin = "lower"
 
-                    try:
-                        ax.contour(
-                            contour_disp,
-                            colors=[color_dict[c_name]],
-                            levels=[0.5],
-                            # alpha=0.8,
-                            linewidths=lw_dict[c_name],
-                            linestyles=ls_dict[c_name],
-                            extent=extent_dict[self.__axis],
-                            origin=origin,
-                        )
-                        ax.plot(
-                            [0],
-                            [0],
-                            lw=lw_dict[c_name],
-                            ls=ls_dict[c_name],
-                            c=color_dict[c_name],
-                            label=c_name,
-                        )
-                    except AttributeError:
-                        pass
+                try:
+                    ax.contour(
+                        contour_disp,
+                        colors=[color_dict[c_name]],
+                        levels=[0.5],
+                        # alpha=0.8,
+                        linewidths=lw_dict[c_name],
+                        linestyles=ls_dict[c_name],
+                        extent=extent_dict[self.__axis],
+                        origin=origin,
+                        zorder=0,
+                    )
+                    ax.plot(
+                        [0],
+                        [0],
+                        lw=lw_dict[c_name],
+                        ls=ls_dict[c_name],
+                        c=color_dict[c_name],
+                        label=c_name,
+                    )
+                except AttributeError:
+                    pass
 
             elif self.__axis == "ortho":
                 ax_ax, _, ax_cor, ax_sag = axes
@@ -1103,9 +1120,15 @@
 
                     if not self.__projection:
 
-                        contour_ax = sitk.GetArrayFromImage(plot_dict[c_name]).__getitem__(s_ax)
-                        contour_cor = sitk.GetArrayFromImage(plot_dict[c_name]).__getitem__(s_cor)
-                        contour_sag = sitk.GetArrayFromImage(plot_dict[c_name]).__getitem__(s_sag)
+                        contour_ax = sitk.GetArrayFromImage(
+                            plot_dict[c_name]
+                        ).__getitem__(s_ax)
+                        contour_cor = sitk.GetArrayFromImage(
+                            plot_dict[c_name]
+                        ).__getitem__(s_cor)
+                        contour_sag = sitk.GetArrayFromImage(
+                            plot_dict[c_name]
+                        ).__getitem__(s_sag)
 
                         # Force a single pixel to 1 to display all contours
                         # even if they aren't defined on a particular slice
@@ -1146,15 +1169,9 @@
                         levels=[0],
                         linewidths=lw_dict[c_name],
                         linestyles=ls_dict[c_name],
-<<<<<<< HEAD
-                        extent=extent_dict[self.__axis],
-                        origin=origin,
-                        zorder=0,
-=======
                         colors=[color_dict[c_name]],
                         extent=extent_dict["z"],
                         origin={"normal": "upper", "reversed": "lower"}[self.__origin],
->>>>>>> dfef5c54
                     )
                     ax_ax.plot(
                         [0],
@@ -1303,7 +1320,9 @@
 
                     # we can't plot colorbars with contour plots
                     # so we create an equivalent scalar mappable
-                    norm = colors.Normalize(vmin=ax_view.cvalues.min(), vmax=ax_view.cvalues.max())
+                    norm = colors.Normalize(
+                        vmin=ax_view.cvalues.min(), vmax=ax_view.cvalues.max()
+                    )
 
                     ax_view = plt.cm.ScalarMappable(norm=norm, cmap=ax_view.cmap)
                     ax_view.set_array([])
@@ -1509,7 +1528,9 @@
                                 scalar.discrete_levels,
                             )
                         )
-                        cbar.set_ticklabels(np.linspace(s_min, s_max, scalar.discrete_levels))
+                        cbar.set_ticklabels(
+                            np.linspace(s_min, s_max, scalar.discrete_levels)
+                        )
 
                     else:
                         cbar.set_ticks(
@@ -1556,7 +1577,8 @@
                     subsample = (subsample,) * 3
 
                 subsample_img = [
-                    int(np.ceil((i / j))) for i, j in zip(subsample, image.GetSpacing()[::-1])
+                    int(np.ceil((i / j)))
+                    for i, j in zip(subsample, image.GetSpacing()[::-1])
                 ]
 
                 slicer = subsample_vector_field(self.__axis, self.__cut, subsample_img)
@@ -1566,7 +1588,11 @@
                 vector_cor = vector_nda_slice[:, :, 1].T
                 vector_sag = vector_nda_slice[:, :, 0].T
 
-                (vector_plot_x, vector_plot_y, vector_plot_z,) = reorientate_vector_field(
+                (
+                    vector_plot_x,
+                    vector_plot_y,
+                    vector_plot_z,
+                ) = reorientate_vector_field(
                     self.__axis,
                     vector_ax,
                     vector_cor,
@@ -1574,7 +1600,9 @@
                     invert_field=invert_field,
                 )
 
-                plot_x_loc, plot_y_loc = vector_image_grid(self.__axis, vector_nda, subsample_img)
+                plot_x_loc, plot_y_loc = vector_image_grid(
+                    self.__axis, vector_nda, subsample_img
+                )
 
                 if self.__origin == "normal" and self.__axis == "z":
                     plot_y_loc = np.flip(plot_y_loc, 1)
@@ -1584,7 +1612,7 @@
                     vector_color = vector_plot_z
                 elif color_function == "magnitude":
                     vector_color = np.sqrt(
-                        vector_plot_x**2 + vector_plot_y**2 + vector_plot_z**2
+                        vector_plot_x ** 2 + vector_plot_y ** 2 + vector_plot_z ** 2
                     )
 
                 if max_value is False:
@@ -1633,7 +1661,8 @@
                         subsample = (subsample,) * 3
 
                     subsample_img = [
-                        int(np.ceil((i / j))) for i, j in zip(subsample, image.GetSpacing()[::-1])
+                        int(np.ceil((i / j)))
+                        for i, j in zip(subsample, image.GetSpacing()[::-1])
                     ]
 
                     slicer = subsample_vector_field(im_axis, im_cut, subsample_img)
@@ -1647,15 +1676,19 @@
                         vector_plot_x,
                         vector_plot_y,
                         vector_plot_z,
-                    ) = reorientate_vector_field(im_axis, vector_ax, vector_cor, vector_sag)
-
-                    plot_x_loc, plot_y_loc = vector_image_grid(im_axis, vector_nda, subsample_img)
+                    ) = reorientate_vector_field(
+                        im_axis, vector_ax, vector_cor, vector_sag
+                    )
+
+                    plot_x_loc, plot_y_loc = vector_image_grid(
+                        im_axis, vector_nda, subsample_img
+                    )
 
                     if color_function == "perpendicular":
                         vector_color = vector_plot_z
                     elif color_function == "magnitude":
                         vector_color = np.sqrt(
-                            vector_plot_x**2 + vector_plot_y**2 + vector_plot_z**2
+                            vector_plot_x ** 2 + vector_plot_y ** 2 + vector_plot_z ** 2
                         )
 
                     if max_value is False:
@@ -1716,7 +1749,9 @@
                         # background is dark
                         cbar_color = "white"
 
-                cbar = self.__figure.colorbar(sp_vector, cax=cax, orientation="vertical")
+                cbar = self.__figure.colorbar(
+                    sp_vector, cax=cax, orientation="vertical"
+                )
 
                 # set color
                 cbar.outline.set_edgecolor(color=cbar_color)
