# Copyright 2020 University of New South Wales, University of Sydney, Ingham Institute

# Licensed under the Apache License, Version 2.0 (the "License");
# you may not use this file except in compliance with the License.
# You may obtain a copy of the License at

#     http://www.apache.org/licenses/LICENSE-2.0

# Unless required by applicable law or agreed to in writing, software
# distributed under the License is distributed on an "AS IS" BASIS,
# WITHOUT WARRANTIES OR CONDITIONS OF ANY KIND, either express or implied.
# See the License for the specific language governing permissions and
# limitations under the License.

# Parts of this work are derived from:
# https://github.com/stefanknegt/Probabilistic-Unet-Pytorch
# which is released under the Apache Licence 2.0

import torch
from torch.distributions import Normal, Independent, kl

from platipy.imaging.cnn.unet import UNet, Conv, init_weights, conv_nd


class Encoder(torch.nn.Module):
    """Encoder part of the probabilistic UNet"""

    def __init__(
        self, input_channels, filters_per_layer=[64 * (2 ** x) for x in range(5)], ndims=2
    ):
        super(Encoder, self).__init__()

        layers = []
        for idx, layer_filters in enumerate(filters_per_layer):

            input_filters = input_channels if idx == 0 else output_filters
            output_filters = layer_filters

            down_sample = 0 if idx == 0 else -2

            layers.append(
                Conv(input_filters, output_filters, up_down_sample=down_sample, ndims=ndims, dropout_probability=0.2)
            )

        self.layers = torch.nn.Sequential(*layers)

        self.layers.apply(init_weights)

    def forward(self, x):

        return self.layers(x)


class AxisAlignedConvGaussian(torch.nn.Module):
    def __init__(
        self,
        input_channels,
        filters_per_layer=[64 * (2 ** x) for x in range(5)],
        latent_dim=2,
        ndims=2,
    ):

        super(AxisAlignedConvGaussian, self).__init__()

        self.latent_dim = latent_dim

        self.encoder = Encoder(input_channels, filters_per_layer, ndims=ndims)

        self.final = conv_nd(
            in_channels=filters_per_layer[-1],
            out_channels=2 * self.latent_dim,
            kernel_size=1,
            stride=1,
            ndims=ndims,
        )

        self.ndims = ndims

        self.final.apply(init_weights)

    def forward(self, img, seg=None):
        """Forward pass through the network

        Args:
            img (torch.Tensor): The image to be passed through.
            seg (torch.Tensor, optional): The segmentation mask to use in the case of the prior
                network. Defaults to None.

        Returns:
            torch.distributions.distribution.Distribution: The distribution output
        """

        x = img
        if seg is not None:
            # seg = torch.unsqueeze(seg, dim=1)
            x = torch.cat((img, seg), dim=1)

        encoding = self.encoder(x)

        # We only want the mean of the resulting hxw image
        encoding = torch.mean(encoding, dim=2, keepdim=True)
        encoding = torch.mean(encoding, dim=3, keepdim=True)
        if self.ndims == 3:
            encoding = torch.mean(encoding, dim=4, keepdim=True)

        # Convert encoding to 2 x latent dim and split up for mu and log_sigma
        mu_log_sigma = self.final(encoding)

        # We squeeze the second dimension twice, since otherwise it won't work when batch size is
        # equal to 1
        mu_log_sigma = torch.squeeze(mu_log_sigma, dim=2)
        mu_log_sigma = torch.squeeze(mu_log_sigma, dim=2)
        if self.ndims == 3:
            mu_log_sigma = torch.squeeze(mu_log_sigma, dim=2)


        mu = mu_log_sigma[:, :self.latent_dim].clamp(-1000, 1000)
        log_sigma = mu_log_sigma[:, self.latent_dim:].clamp(-10, 10)

        # This is a multivariate normal with diagonal covariance matrix sigma
        # https://github.com/pytorch/pytorch/pull/11178
        dist = Independent(Normal(loc=mu, scale=torch.exp(log_sigma)), 1)

        return dist


class Fcomb(torch.nn.Module):
    """
    A function composed of no_convs_fcomb times a 1x1 convolution that combines the sample taken
    from the latent space, and output of the UNet (the feature map) by concatenating them along
    their channel axis.
    """

    def __init__(self, filters_per_layer, latent_dim, num_classes, no_convs_fcomb, ndims=2):
        super(Fcomb, self).__init__()

        layers = []

        # Decoder of N x a 1x1 convolution followed by a ReLU activation function except for the
        # last layer
        layers.append(
            conv_nd(
                in_channels=filters_per_layer[0] + latent_dim,
                out_channels=filters_per_layer[0],
                kernel_size=1,
                ndims=ndims,
            )
        )
        layers.append(torch.nn.ReLU(inplace=True))

        for _ in range(no_convs_fcomb - 2):
            layers.append(
                conv_nd(
                    in_channels=filters_per_layer[0],
                    out_channels=filters_per_layer[0],
                    kernel_size=1,
                    ndims=ndims,
                )
            )
            layers.append(torch.nn.ReLU(inplace=True))

        self.layers = torch.nn.Sequential(*layers)

        self.last_layer = conv_nd(
            in_channels=filters_per_layer[0], out_channels=num_classes, kernel_size=1, ndims=ndims
        )

        self.layers.apply(init_weights)
        self.last_layer.apply(init_weights)

        self.ndims = ndims

    def forward(self, feature_map, z):

        z = torch.unsqueeze(z, 2).expand(-1, -1, feature_map.shape[2])
        z = torch.unsqueeze(z, 3).expand(-1, -1, -1, feature_map.shape[3])
        if self.ndims == 3:
            z = torch.unsqueeze(z, 4).expand(-1, -1, -1, -1, feature_map.shape[4])

        # Concatenate the feature map (output of the UNet) and the sample taken from the latent
        # space
        feature_map = torch.cat((feature_map, z), dim=1)
        output = self.layers(feature_map)
        return self.last_layer(output)


class ProbabilisticUnet(torch.nn.Module):
    """
    A probabilistic UNet implementation
    (https://papers.nips.cc/paper/2018/file/473447ac58e1cd7e96172575f48dca3b-Paper.pdf)

    input_channels: the number of channels in the image (1 for greyscale and 3 for RGB)
    num_classes: the number of classes to predict
    num_filters: is a list consisint of the amount of filters layer
    latent_dim: dimension of the latent space
    no_cons_per_block: no convs per block in the (convolutional) encoder of prior and posterior
    """

    def __init__(
        self,
        input_channels=1,
        num_classes=2,
        filters_per_layer=[64 * (2 ** x) for x in range(5)],
        latent_dim=6,
        no_convs_fcomb=4,
        loss_type="elbo",
        loss_params={"beta": 1},
        ndims=2,
        dropout_probability=0.2,
    ):
        super(ProbabilisticUnet, self).__init__()

        self.num_classes = num_classes
        self.no_convs_per_block = 3
        self.no_convs_fcomb = no_convs_fcomb
        self.initializers = {"w": "he_normal", "b": "normal"}
        self.z_prior_sample = 0

        self.unet = UNet(
            input_channels, num_classes, filters_per_layer, final_layer=False, dropout_probability=dropout_probability, ndims=ndims
        )
        self.prior = AxisAlignedConvGaussian(
            input_channels, filters_per_layer, latent_dim, ndims=ndims
        )
        self.posterior = AxisAlignedConvGaussian(
            input_channels + num_classes, filters_per_layer, latent_dim, ndims=ndims
        )
        self.fcomb = Fcomb(filters_per_layer, latent_dim, num_classes, no_convs_fcomb, ndims=ndims)

        self.loss_type = loss_type
        self.loss_params = loss_params

        self.posterior_latent_space = None
        self.prior_latent_space = None
        self.unet_features = None

        if self.loss_type == "geco":
            self._rec_moving_avg = None
            self._contour_moving_avg = None
            self.register_buffer("_lambda", torch.zeros(2, requires_grad=False))

        self.register_buffer("_pos_weight", torch.ones(num_classes, requires_grad=False))

    def forward(self, img, seg=None, training=False):
        """
        Construct prior latent space for patch and run patch through UNet,
        in case training is True also construct posterior latent space
        """
        if training:
            self.posterior_latent_space = self.posterior.forward(img, seg=seg)
        self.prior_latent_space = self.prior.forward(img)
        self.unet_features = self.unet.forward(img)

    def sample(self, testing=False, use_mean=False, sample_x_stddev_from_mean=None):
        """
        Sample a segmentation by reconstructing from a prior sample
        and combining this with UNet features
        """

        if testing:
            if use_mean:
                z_prior = self.prior_latent_space.base_dist.loc
            elif not sample_x_stddev_from_mean is None:
                if isinstance(sample_x_stddev_from_mean, list):
                    sample_x_stddev_from_mean = torch.Tensor(sample_x_stddev_from_mean)
                    sample_x_stddev_from_mean = sample_x_stddev_from_mean.to(
                        self.prior_latent_space.base_dist.stddev.device
                    )
                z_prior = self.prior_latent_space.base_dist.loc + (
                    self.prior_latent_space.base_dist.scale * sample_x_stddev_from_mean
                )
            else:
                z_prior = self.prior_latent_space.sample()
            self.z_prior_sample = z_prior
        else:
            z_prior = self.prior_latent_space.rsample()
            self.z_prior_sample = z_prior

        return self.fcomb.forward(self.unet_features, z_prior)

    def reconstruct(self, use_posterior_mean=False, z_posterior=None):
        """
        Reconstruct a segmentation from a posterior sample (decoding a posterior sample) and UNet
        feature map

        use_posterior_mean: use posterior_mean instead of sampling z_q
        """
        if use_posterior_mean:
            z_posterior = self.posterior_latent_space.mean
        else:
            if z_posterior is None:
                z_posterior = self.posterior_latent_space.rsample()
        return self.fcomb.forward(self.unet_features, z_posterior)

    def kl_divergence(self):
        """
        Calculate the KL divergence between the posterior and prior KL(Q||P)
        """

        kl_div = kl.kl_divergence(self.posterior_latent_space, self.prior_latent_space)

        return kl_div

    def topk_mask(self, score, k):
        """Returns a mask for the top-k elements in score."""

        values, _ = torch.topk(score, 1, axis=1)
        _, indices = torch.topk(values, k, axis=0)
        return torch.scatter_add(
            torch.zeros(score.shape[0]).to(score.device),
            0,
            indices.reshape(-1),
            torch.ones(score.shape[0]).to(score.device),
        )

    def prepare_mask(
        self,
        mask,
        top_k_percentage,
        deterministic,
        num_classes,
        device,
        batch_size,
        n_pixels_in_batch,
        xe,
    ):
        if mask is None or mask.sum() == 0:
            mask = torch.ones(n_pixels_in_batch)
            mask = mask.to(device)

            if top_k_percentage is not None:

                assert 0.0 < top_k_percentage <= 1.0
                k_pixels = int(n_pixels_in_batch * top_k_percentage)

                with torch.no_grad():
                    norm_xe = xe / torch.sum(xe)
                    if deterministic:
                        score = torch.log(norm_xe)
                    else:
                        # TODO Gumbel trick
                        raise NotImplementedError("Still need to implement Gumbel trick")

                    score = score + torch.log(mask.unsqueeze(1).repeat((1, num_classes)))

                    top_k_mask = self.topk_mask(score, k_pixels)
                    top_k_mask = top_k_mask.to(device)
                    mask = mask * top_k_mask

        else:
            mask = torch.reshape(mask, (-1,))

        mask = mask.unsqueeze(1).repeat((1, num_classes))

        mask = (
            mask.reshape((batch_size, -1, num_classes)).transpose(-1, 1).reshape((batch_size, -1))
        )

        return mask

    def reconstruction_loss(
        self,
        segm,
        z_posterior=None,
        mask=None,
        top_k_percentage=None,
        deterministic=True,
    ):
        criterion = torch.nn.BCEWithLogitsLoss(reduction="none")

        if z_posterior is None:
            z_posterior = self.posterior_latent_space.rsample()

        reconstruction = self.reconstruct(use_posterior_mean=False, z_posterior=z_posterior)

        #####
        num_classes = reconstruction.shape[1]
        y_flat = torch.transpose(reconstruction, 1, -1).reshape((-1, num_classes))
        t_flat = torch.transpose(segm, 1, -1).reshape((-1, num_classes))
        n_pixels_in_batch = y_flat.shape[0]
        batch_size = segm.shape[0]

        pos_class_count = t_flat.sum(axis=0)/batch_size
        neg_class_count = torch.logical_not(t_flat).sum(axis=0)/batch_size
<<<<<<< HEAD
        self._pos_weight = self._pos_weight * 0.5 + pos_class_count/neg_class_count * 0.5
=======
        self._pos_weight = self._pos_weight * 0.5 + (neg_class_count/pos_class_count).clamp(0, 10000) * 0.5
>>>>>>> b3b282bf

        # criterion = torch.nn.BCEWithLogitsLoss(reduction="none", pos_weight=self._pos_weight)
        xe = criterion(input=y_flat, target=t_flat)
        xe = xe.reshape((batch_size, -1, num_classes)).transpose(-1, 1).reshape((batch_size, -1))

        # If multiple masks supplied, compute a loss for each mask
        if hasattr(mask, "__iter__"):
            ce_sums = []
            ce_means = []
            masks = []
            for this_mask in mask:
                this_mask = self.prepare_mask(
                    this_mask,
                    top_k_percentage,
                    deterministic,
                    num_classes,
                    y_flat.device,
                    batch_size,
                    n_pixels_in_batch,
                    xe,
                )

                ce_sum_per_instance = torch.sum(this_mask * xe, axis=1)
                ce_sums.append(torch.mean(ce_sum_per_instance, axis=0))
                ce_means.append(torch.sum(this_mask * xe) / torch.sum(this_mask))
                masks.append(this_mask)

            return ce_sums, ce_means, masks

        mask = self.prepare_mask(
            mask,
            top_k_percentage,
            deterministic,
            num_classes,
            y_flat.device,
            batch_size,
            n_pixels_in_batch,
            xe,
        )

        ce_sum_per_instance = torch.sum(mask * xe, axis=1)
        ce_sum = torch.mean(ce_sum_per_instance, axis=0)
        ce_mean = torch.sum(mask * xe) / torch.sum(mask)

        return ce_sum, ce_mean, mask

    def loss(self, segm, mask=None):
        """
        Calculate the evidence lower bound of the log-likelihood of P(Y|X)
        """

        z_posterior = self.posterior_latent_space.rsample()

        kl_div = torch.mean(self.kl_divergence())
        #kl_div = torch.clamp(kl_div, 0.0, 100.0)

        top_k_percentage = None
        if "top_k_percentage" in self.loss_params:
            top_k_percentage = self.loss_params["top_k_percentage"]

        loss_mask = None
        contour_threshold = None
        if self.loss_type == "geco":
            reconstruction_threshold = self.loss_params["kappa"]
            if (
                "kappa_contour" in self.loss_params
                and self.loss_params["kappa_contour"] is not None
            ):
                loss_mask = [None, mask]
                contour_threshold = self.loss_params["kappa_contour"]

        # Here we use the posterior sample sampled above
        _, rec_loss_mean, _ = self.reconstruction_loss(
            segm,
            z_posterior=z_posterior,
            top_k_percentage=top_k_percentage,
            mask=loss_mask,
        )

        # If using contour mask in loss, we get back those in a list. Unpack here.
        if contour_threshold:
            contour_loss = rec_loss_mean[1]
            contour_loss_mean = rec_loss_mean[1]
            reconstruction_loss = rec_loss_mean[0]
            rec_loss_mean = rec_loss_mean[0]
        else:
            reconstruction_loss = rec_loss_mean

        if self.loss_type == "elbo":

            return {
                "loss": reconstruction_loss + self.loss_params["beta"] * kl_div,
                "rec_loss": reconstruction_loss,
                "kl_div": kl_div,
            }
        elif self.loss_type == "geco":

            with torch.no_grad():

                moving_avg_factor = 0.8

                rl = rec_loss_mean.detach()
                if self._rec_moving_avg is None:
                    self._rec_moving_avg = rl
                else:
                    self._rec_moving_avg = self._rec_moving_avg * moving_avg_factor + rl * (
                        1 - moving_avg_factor
                    )

                rc = self._rec_moving_avg - reconstruction_threshold

                cc = 0
                if contour_threshold:
                    cl = contour_loss_mean.detach()
                    if self._contour_moving_avg is None:
                        self._contour_moving_avg = rl
                    else:
                        self._contour_moving_avg = (
                            self._contour_moving_avg * moving_avg_factor
                            + cl * (1 - moving_avg_factor)
                        )

                    cc = self._contour_moving_avg - contour_threshold

                lambda_lower = self.loss_params["clamp_rec"][0]
                lambda_upper = self.loss_params["clamp_rec"][1]

                self._lambda[0] = (torch.exp(rc) * self._lambda[0]).clamp(lambda_lower, lambda_upper)
                if self._lambda[0].isnan(): self._lambda[0] = lambda_upper
                if contour_threshold:
                    lambda_lower_contour = self.loss_params["clamp_contour"][0]
                    lambda_upper_contour = self.loss_params["clamp_contour"][1]

                    self._lambda[1] = (torch.exp(cc) * self._lambda[1]).clamp(lambda_lower_contour, lambda_upper_contour)
                    if self._lambda[1].isnan(): self._lambda[1] = lambda_upper_contour

            # pylint: disable=access-member-before-definition
            loss = (self._lambda[0] * reconstruction_loss) + kl_div

            result = {
                "loss": loss,
                "rec_loss": reconstruction_loss,
                "kl_div": kl_div,
                "lambda_rec": self._lambda[0],
                "moving_avg": self._rec_moving_avg,
                "reconstruction_threshold": reconstruction_threshold,
                "rec_constraint": rc,
            }

            if contour_threshold is not None:
                result["loss"] = result["loss"] + (self._lambda[1] * contour_loss)
                result["contour_loss"] = contour_loss
                result["contour_threshold"] = contour_threshold
                result["contour_constraint"] = cc
                result["moving_avg_contour"] = self._contour_moving_avg
                result["lambda_contour"] = self._lambda[1]

            return result

        else:
            raise NotImplementedError("Loss must be 'elbo' or 'geco'")<|MERGE_RESOLUTION|>--- conflicted
+++ resolved
@@ -382,11 +382,7 @@
 
         pos_class_count = t_flat.sum(axis=0)/batch_size
         neg_class_count = torch.logical_not(t_flat).sum(axis=0)/batch_size
-<<<<<<< HEAD
-        self._pos_weight = self._pos_weight * 0.5 + pos_class_count/neg_class_count * 0.5
-=======
         self._pos_weight = self._pos_weight * 0.5 + (neg_class_count/pos_class_count).clamp(0, 10000) * 0.5
->>>>>>> b3b282bf
 
         # criterion = torch.nn.BCEWithLogitsLoss(reduction="none", pos_weight=self._pos_weight)
         xe = criterion(input=y_flat, target=t_flat)
