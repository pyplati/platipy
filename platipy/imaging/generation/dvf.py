# Copyright 2020 University of New South Wales, University of Sydney, Ingham Institute

# Licensed under the Apache License, Version 2.0 (the "License");
# you may not use this file except in compliance with the License.
# You may obtain a copy of the License at

#     http://www.apache.org/licenses/LICENSE-2.0

# Unless required by applicable law or agreed to in writing, software
# distributed under the License is distributed on an "AS IS" BASIS,
# WITHOUT WARRANTIES OR CONDITIONS OF ANY KIND, either express or implied.
# See the License for the specific language governing permissions and
# limitations under the License.


import numpy as np
import SimpleITK as sitk

from loguru import logger

from platipy.imaging.registration.utils import (
    apply_transform,
    convert_mask_to_reg_structure,
)

from platipy.imaging.registration.deformable import (
    fast_symmetric_forces_demons_registration,
)

<<<<<<< HEAD
from platipy.imaging.label.utils import get_com
=======
from platipy.imaging.utils.crop import label_to_roi, crop_to_roi
>>>>>>> 42bfc46f


def generate_field_shift(mask, vector_shift=(10, 10, 10), gaussian_smooth=5):
    """
    Shifts (moves) a structure defined using a binary mask.

    Args:
        mask ([SimpleITK.Image]): The binary mask to shift.
        vector_shift (tuple, optional): The displacement vector applied to the entire binary mask.
                                        Convention: (+/-, +/-, +/-) = (sup/inf, post/ant,
                                        left/right) shift.
                                        Defined in millimetres.
                                        Defaults to (10, 10, 10).
        gaussian_smooth (int | list, optional): Scale of a Gaussian kernel used to smooth the
                                                deformation vector field. Defaults to 5.

    Returns:
        [SimpleITK.Image]: The binary mask following the shift.
        [SimpleITK.DisplacementFieldTransform]: The transform representing the shift.
        [SimpleITK.Image]: The displacement vector field representing the shift.
    """

    mask_full = mask

    roi_expand = [x + 5 for x in vector_shift]

    if np.any(gaussian_smooth):

        if not hasattr(gaussian_smooth, "__iter__"):
            gaussian_smooth = (gaussian_smooth,) * 3

        roi_expand = [x + y for x, y in zip(roi_expand, gaussian_smooth)]

    # Make sure the expansion meets a minimum size (1cm)
    roi_expand = [max(e, 10) for e in roi_expand]
    
    size, index = label_to_roi(mask, expansion_mm=roi_expand)
    mask = crop_to_roi(mask, size, index)

    # Define array
    # Used for image array manipulations
    mask_image_arr = sitk.GetArrayFromImage(mask)

    # The template deformation field
    # Used to generate transforms
    dvf_arr = np.zeros(mask_image_arr.shape + (3,))
    dvf_arr = dvf_arr - np.array([[[vector_shift[::-1]]]])
    dvf_template = sitk.GetImageFromArray(dvf_arr)

    # Copy image information
    dvf_template.CopyInformation(mask)

    dvf_tfm = sitk.DisplacementFieldTransform(sitk.Cast(dvf_template, sitk.sitkVectorFloat64))
    mask_shift = apply_transform(
        mask, transform=dvf_tfm, default_value=0, interpolator=sitk.sitkNearestNeighbor
    )

    dvf_template = sitk.Mask(dvf_template, mask | mask_shift)

    # smooth
    if np.any(gaussian_smooth):
        dvf_template = sitk.SmoothingRecursiveGaussian(dvf_template, gaussian_smooth)

    # Resample back to original image
    dvf_template = sitk.Resample(dvf_template, mask_full)
    dvf_tfm = sitk.DisplacementFieldTransform(sitk.Cast(dvf_template, sitk.sitkVectorFloat64))

    mask_shift = apply_transform(
        mask_full, transform=dvf_tfm, default_value=0, interpolator=sitk.sitkNearestNeighbor
    )

    return mask_shift, dvf_tfm, dvf_template


def generate_field_asymmetric_contract(
    mask_image, vector_asymmetric_contract=(10, 10, 10), gaussian_smooth=5
):
    """
    Contracts a structure (defined using a binary mask) using a specified vector.

    Args:
        mask_image ([SimpleITK.Image]): The binary mask to contract.
        vector_asymmetric_contract (tuple, optional): The contraction vector applied to the entire
                                                      binary mask.
                                                      Convention: (+/-, +/-, +/-) = (sup/inf,
                                                      post/ant, left/right) border is contracted.
                                                      Defined in millimetres.
                                                      Defaults to (10, 10, 10).
        gaussian_smooth (int | list, optional): Scale of a Gaussian kernel used to smooth the
                                                deformation vector field. Defaults to 5.

    Returns:
        [SimpleITK.Image]: The binary mask following the contract.
        [SimpleITK.DisplacementFieldTransform]: The transform representing the contract.
        [SimpleITK.Image]: The displacement vector field representing the contract.
    """
    # Define array
    # Used for image array manipulations
    mask_image_arr = sitk.GetArrayFromImage(mask_image)

    # The template deformation field
    # Used to generate transforms
    dvf_arr = np.zeros(mask_image_arr.shape + (3,))
    dvf_arr = dvf_arr + np.array([[[vector_asymmetric_contract[::-1]]]])
    dvf_template = sitk.GetImageFromArray(dvf_arr)

    # Copy image information
    dvf_template.CopyInformation(mask_image)

    dvf_template = sitk.Mask(dvf_template, mask_image)

    dvf_tfm = sitk.DisplacementFieldTransform(sitk.Cast(dvf_template, sitk.sitkVectorFloat64))

    mask_image_asymmetric_contract = apply_transform(
        mask_image, transform=dvf_tfm, default_value=0, interpolator=sitk.sitkNearestNeighbor
    )

    # smooth
    if np.any(gaussian_smooth):

        if not hasattr(gaussian_smooth, "__iter__"):
            gaussian_smooth = (gaussian_smooth,) * 3

        dvf_template = sitk.SmoothingRecursiveGaussian(dvf_template, gaussian_smooth)

    dvf_tfm = sitk.DisplacementFieldTransform(sitk.Cast(dvf_template, sitk.sitkVectorFloat64))
    mask_image_asymmetric_contract = apply_transform(
        mask_image, transform=dvf_tfm, default_value=0, interpolator=sitk.sitkNearestNeighbor
    )

    return mask_image_asymmetric_contract, dvf_tfm, dvf_template


def generate_field_asymmetric_extend(
    mask_image, vector_asymmetric_extend=(10, 10, 10), gaussian_smooth=5
):
    """
    Extends a structure (defined using a binary mask) using a specified vector.

    Args:
        mask_image ([SimpleITK.Image]): The binary mask to extend.
        vector_asymmetric_extend (tuple, optional): The extension vector applied to the entire
                                                    binary mask.
                                                    Convention: (+/-, +/-, +/-) = (sup/inf,
                                                    post/ant, left/right) border is extended.
                                                    Defined in millimetres.
                                                    Defaults to (10, 10, 10).
        gaussian_smooth (int | list, optional): Scale of a Gaussian kernel used to smooth the
                                                deformation vector field. Defaults to 5.

    Returns:
        [SimpleITK.Image]: The binary mask following the extension.
        [SimpleITK.DisplacementFieldTransform]: The transform representing the extension.
        [SimpleITK.Image]: The displacement vector field representing the extension.
    """
    # Define array
    # Used for image array manipulations
    mask_image_arr = sitk.GetArrayFromImage(mask_image)

    # The template deformation field
    # Used to generate transforms
    dvf_arr = np.zeros(mask_image_arr.shape + (3,))
    dvf_arr = dvf_arr - np.array([[[vector_asymmetric_extend[::-1]]]])
    dvf_template = sitk.GetImageFromArray(dvf_arr)

    # Copy image information
    dvf_template.CopyInformation(mask_image)

    dvf_tfm = sitk.DisplacementFieldTransform(sitk.Cast(dvf_template, sitk.sitkVectorFloat64))

    mask_image_asymmetric_extend = apply_transform(
        mask_image, transform=dvf_tfm, default_value=0, interpolator=sitk.sitkNearestNeighbor
    )

    dvf_template = sitk.Mask(dvf_template, mask_image_asymmetric_extend)

    # smooth
    if np.any(gaussian_smooth):

        if not hasattr(gaussian_smooth, "__iter__"):
            gaussian_smooth = (gaussian_smooth,) * 3

        dvf_template = sitk.SmoothingRecursiveGaussian(dvf_template, gaussian_smooth)

    dvf_tfm = sitk.DisplacementFieldTransform(sitk.Cast(dvf_template, sitk.sitkVectorFloat64))

    mask_image_asymmetric_extend = apply_transform(
        mask_image, transform=dvf_tfm, default_value=0, interpolator=sitk.sitkNearestNeighbor
    )

    return mask_image_asymmetric_extend, dvf_tfm, dvf_template


def generate_field_expand(
    mask,
    bone_mask=False,
    expand=3,
    gaussian_smooth=5,
    use_internal_deformation=True,
):
    """
    Expands a structure (defined using a binary mask) using a specified vector to define the
    dilation kernel.

    Args:
        mask (SimpleITK.Image): The binary mask to expand.
        bone_mask (SimpleITK.Image, optional): A binary mask defining regions where we expect
          restricted deformations.
        expand (int |tuple, optional): The expansion vector applied to the entire binary mask.
          Convention: (z,y,x) size of expansion kernel.
          Defined in millimetres.
          Defaults to 3.
        gaussian_smooth (int | list, optional): Scale of a Gaussian kernel used to smooth the
          deformation vector field. Defaults to 5.

    Returns:
        SimpleITK.Image: The binary mask following the expansion.
        SimpleITK.DisplacementFieldTransform: The transform representing the expansion.
        SimpleITK.Image: The displacement vector field representing the expansion.
    """

    mask_full = mask

    if not hasattr(expand, "__iter__"):
        expand = (expand,) * 3

    roi_expand = expand

    if np.any(gaussian_smooth):

        if not hasattr(gaussian_smooth, "__iter__"):
            gaussian_smooth = (gaussian_smooth,) * 3

        roi_expand = [x + y for x, y in zip(roi_expand, gaussian_smooth)]

    # Make sure the expansion meets a minimum size (1cm)
    roi_expand = [max(e, 10) for e in roi_expand]

    size, index = label_to_roi(mask, expansion_mm=roi_expand)
    mask = crop_to_roi(mask, size, index)

    if bone_mask is not False:
        bone_mask = sitk.Resample(bone_mask, mask, sitk.Transform(), sitk.sitkNearestNeighbor)
        mask_original = mask + bone_mask
    else:
        mask_original = mask

    # Use binary erosion to create a smaller volume
    expand = np.array(expand)

    # Convert voxels to millimetres
    expand = expand / np.array(mask.GetSpacing()[::-1])

    # Re-order to (x,y,z)
    expand = expand[::-1]
    # expand = [int(i / j) for i, j in zip(expand, mask.GetSpacing()[::-1])][::-1]

    # If all negative: erode
    if np.all(np.array(expand) <= 0):
        logger.debug("All factors negative: shrinking only.")
        mask_expand = sitk.BinaryErode(mask, np.abs(expand).astype(int).tolist(), sitk.sitkBall)

    # If all positive: dilate
    elif np.all(np.array(expand) >= 0):
        logger.debug("All factors positive: expansion only.")
        mask_expand = sitk.BinaryDilate(mask, np.abs(expand).astype(int).tolist(), sitk.sitkBall)

    # Otherwise: sequential operations
    else:
        logger.debug("Mixed factors: shrinking and expansion.")
        expansion_kernel = expand * (expand > 0)
        shrink_kernel = expand * (expand < 0)

        mask_expand = sitk.BinaryDilate(
            mask, np.abs(expansion_kernel).astype(int).tolist(), sitk.sitkBall
        )
        mask_expand = sitk.BinaryErode(
            mask_expand, np.abs(shrink_kernel).astype(int).tolist(), sitk.sitkBall
        )

    if bone_mask is not False:
        mask_expand = mask_expand + bone_mask

    if use_internal_deformation:
        registration_mask_original = convert_mask_to_reg_structure(mask_original)
        registration_mask_expand = convert_mask_to_reg_structure(mask_expand)

    else:
        registration_mask_original = mask_original
        registration_mask_expand = mask_expand

    # Use DIR to find the deformation
    _, _, dvf_template = fast_symmetric_forces_demons_registration(
        registration_mask_expand,
        registration_mask_original,
        isotropic_resample=True,
        resolution_staging=[4, 2],
        iteration_staging=[10, 10],
        ncores=8,
    )

    # smooth
    if np.any(gaussian_smooth):
        dvf_template = sitk.SmoothingRecursiveGaussian(dvf_template, gaussian_smooth)

    # Resample back to original image
    dvf_template = sitk.Resample(dvf_template, mask_full)
    dvf_tfm = sitk.DisplacementFieldTransform(sitk.Cast(dvf_template, sitk.sitkVectorFloat64))

    mask_symmetric_expand = apply_transform(
        mask_full, transform=dvf_tfm, default_value=0, interpolator=sitk.sitkNearestNeighbor
    )

    return mask_symmetric_expand, dvf_tfm, dvf_template


def generate_field_radial_bend(
    reference_image,
    body_mask,
    reference_point,
    axis_of_rotation=[0, 0, -1],
    scale=0.1,
    mask_bend_from_reference_point=("z", "inf"),
    gaussian_smooth=5,
):
    """
    Generates a synthetic field characterised by radial bending.
    Typically, this field would be used to simulate a moving head and so masking is important.

    Args:
        reference_image ([SimpleITK.Image]): The image to be deformed.
        body_mask ([SimpleITK.Image]): A binary mask in which the deformation field will be defined
        reference_point ([tuple]): The point (z,y,x) about which the rotation field is defined.
        axis_of_rotation (tuple, optional): The axis of rotation (z,y,x). Defaults to [0, 0, -1].
        scale (int, optional): The deformation vector length at each point will equal scale
                              multiplied by the distance to that point from reference_point.
                              Defaults to 1.
        mask_bend_from_reference_point (tuple, optional): The dimension (z=axial, y=coronal,
                                                          x=sagittal) and limit (inf/sup, post/ant,
                                                          left/right) for masking the vector field,
                                                          relative to the reference point. Defaults
                                                          to ("z", "inf").
        gaussian_smooth (int | list, optional): Scale of a Gaussian kernel used to smooth the
                                                deformation vector field. Defaults to 5.

    Returns:
        [SimpleITK.Image]: The binary mask following the expansion.
        [SimpleITK.DisplacementFieldTransform]: The transform representing the expansion.
        [SimpleITK.Image]: The displacement vector field representing the expansion.
    """

    body_mask_arr = sitk.GetArrayFromImage(body_mask)

    if mask_bend_from_reference_point is not False:
        if mask_bend_from_reference_point[0] == "z":
            if mask_bend_from_reference_point[1] == "inf":
                body_mask_arr[: reference_point[0], :, :] = 0
            elif mask_bend_from_reference_point[1] == "sup":
                body_mask_arr[reference_point[0] :, :, :] = 0
        if mask_bend_from_reference_point[0] == "y":
            if mask_bend_from_reference_point[1] == "post":
                body_mask_arr[:, reference_point[1] :, :] = 0
            elif mask_bend_from_reference_point[1] == "ant":
                body_mask_arr[:, : reference_point[1], :] = 0
        if mask_bend_from_reference_point[0] == "x":
            if mask_bend_from_reference_point[1] == "left":
                body_mask_arr[:, :, reference_point[2] :] = 0
            elif mask_bend_from_reference_point[1] == "right":
                body_mask_arr[:, :, : reference_point[2]] = 0

    pt_arr = np.array(np.where(body_mask_arr))
    vector_ref_to_pt = pt_arr - np.array(reference_point)[:, None]

    # Normalise the normal vector (axis_of_rotation)
    axis_of_rotation = np.array(axis_of_rotation)
    axis_of_rotation = axis_of_rotation / np.linalg.norm(axis_of_rotation)

    deformation_vectors = np.cross(vector_ref_to_pt[::-1].T, axis_of_rotation[::-1])

    dvf_template = sitk.Image(reference_image.GetSize(), sitk.sitkVectorFloat64, 3)
    dvf_template_arr = sitk.GetArrayFromImage(dvf_template)

    if scale is not False:
        dvf_template_arr[np.where(body_mask_arr)] = deformation_vectors * scale

    dvf_template = sitk.GetImageFromArray(dvf_template_arr)
    dvf_template.CopyInformation(reference_image)

    # smooth
    if np.any(gaussian_smooth):

        if not hasattr(gaussian_smooth, "__iter__"):
            gaussian_smooth = (gaussian_smooth,) * 3

        dvf_template = sitk.SmoothingRecursiveGaussian(dvf_template, gaussian_smooth)

    dvf_tfm = sitk.DisplacementFieldTransform(sitk.Cast(dvf_template, sitk.sitkVectorFloat64))
    reference_image_bend = apply_transform(
        reference_image,
        transform=dvf_tfm,
        default_value=int(sitk.GetArrayViewFromImage(reference_image).min()),
        interpolator=sitk.sitkLinear,
    )

    return reference_image_bend, dvf_tfm, dvf_template


def expand_mask_towards_target(
    mask_image, target_image, expand_mag=20, gaussian_smooth=5, dvf_overlap_into_mask=3
):
    """Generate a deformation vector field to expand a mask towards a target mask. Can be useful to
    manipulate structures for augmentation of fail cases for automated contour QA work.

    Args:
        mask_image (sitk.Image): The mask of the structure of manipulate
        target_image (sitk.Image): The mask of the target structure to expand towards
        expand_mag (int, optional): The magnitude of the expansion in mm. Defaults to 20.
        gaussian_smooth (int, optional): Scale of a Gaussian kernel used to smooth the
          deformation vector field.. Defaults to 5.
        dvf_overlap_into_mask (int, optional): Defines how much overlap the deformation field
          into the mask image. Effects how much of the structure is deformed. Defaults to 3.

    Returns:
        [SimpleITK.Image]: The binary mask following the expansion.
        [SimpleITK.DisplacementFieldTransform]: The transform representing the expansion.
        [SimpleITK.Image]: The displacement vector field representing the expansion.
    """

    # Remove any potential overlap between the target and the mask
    target_image = sitk.MaskNegated(target_image, mask_image)

    # Determine the vector to expand the mask towards
    mask_com = get_com(mask_image, as_int=False, real_coords=True)
    target_com = get_com(target_image, as_int=False, real_coords=True)

    expand_vec = np.array([p - q for p, q in zip(target_com, mask_com)])
    expand_vec = expand_vec / np.linalg.norm(expand_vec)

    mask_image_arr = sitk.GetArrayFromImage(mask_image)

    # Compute the distance map from the target to every other voxel
    dist_map = sitk.SignedMaurerDistanceMap(target_image, squaredDistance=False)
    dist_map_arr = sitk.GetArrayFromImage(dist_map)
    dist_map_arr[dist_map_arr < 0] = 0

    # Manipulate the distance map so that only voxel within the range of dvf_overlap_into_mask are
    # kept
    dist_from_mask_to_target = dist_map_arr[mask_image_arr > 0].min()
    max_mask_dist = dist_map_arr[mask_image_arr > 0].max()
    dist_map_arr[dist_map_arr > max_mask_dist] = max_mask_dist
    dist_map_arr[dist_map_arr > dist_from_mask_to_target + dvf_overlap_into_mask] = (
        dist_from_mask_to_target + dvf_overlap_into_mask
    )

    dvf_weight = np.zeros(dist_map_arr.shape)
    dvf_weight[dist_map_arr < dist_from_mask_to_target + dvf_overlap_into_mask] = 1
    dvf_weight = np.tile(np.expand_dims(dvf_weight, axis=3), [1, 1, 1, 3])

    # The template deformation field
    # Used to generate transforms
    dvf_arr = np.zeros(mask_image_arr.shape + (3,))
    dvf_arr = dvf_arr - np.array([[[expand_vec * expand_mag]]])

    # Weight the deformation vectors by the manipulated distance map
    dvf_arr = dvf_arr * dvf_weight
    dvf_template = sitk.GetImageFromArray(dvf_arr)

    # Copy image information
    dvf_template.CopyInformation(mask_image)

    if np.any(gaussian_smooth):

        if not hasattr(gaussian_smooth, "__iter__"):
            gaussian_smooth = (gaussian_smooth,) * 3

        dvf_template = sitk.SmoothingRecursiveGaussian(dvf_template, gaussian_smooth)

    dvf_tfm = sitk.DisplacementFieldTransform(sitk.Cast(dvf_template, sitk.sitkVectorFloat64))

    mask_image_expanded = apply_transform(
        mask_image, transform=dvf_tfm, default_value=0, interpolator=sitk.sitkNearestNeighbor
    )

    return mask_image_expanded, dvf_tfm, dvf_template<|MERGE_RESOLUTION|>--- conflicted
+++ resolved
@@ -27,11 +27,8 @@
     fast_symmetric_forces_demons_registration,
 )
 
-<<<<<<< HEAD
 from platipy.imaging.label.utils import get_com
-=======
 from platipy.imaging.utils.crop import label_to_roi, crop_to_roi
->>>>>>> 42bfc46f
 
 
 def generate_field_shift(mask, vector_shift=(10, 10, 10), gaussian_smooth=5):
@@ -67,7 +64,7 @@
 
     # Make sure the expansion meets a minimum size (1cm)
     roi_expand = [max(e, 10) for e in roi_expand]
-    
+
     size, index = label_to_roi(mask, expansion_mm=roi_expand)
     mask = crop_to_roi(mask, size, index)
 
