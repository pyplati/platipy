# Copyright 2020 University of New South Wales, University of Sydney, Ingham Institute

# Licensed under the Apache License, Version 2.0 (the "License");
# you may not use this file except in compliance with the License.
# You may obtain a copy of the License at

#     http://www.apache.org/licenses/LICENSE-2.0

# Unless required by applicable law or agreed to in writing, software
# distributed under the License is distributed on an "AS IS" BASIS,
# WITHOUT WARRANTIES OR CONDITIONS OF ANY KIND, either express or implied.
# See the License for the specific language governing permissions and
# limitations under the License.

import logging
import os
import shutil
import tempfile
from pathlib import Path
<<<<<<< HEAD

=======
import zipfile
>>>>>>> 018585d7
import SimpleITK as sitk
import numpy as np

from platipy.imaging.registration.utils import apply_transform, convert_mask_to_reg_structure

from platipy.imaging.registration.linear import (
    linear_registration,
)

from platipy.imaging.registration.deformable import (
    fast_symmetric_forces_demons_registration,
)

from platipy.imaging.label.fusion import (
    process_probability_image,
    compute_weight_map,
    combine_labels,
)
from platipy.imaging.label.iar import run_iar
from platipy.imaging.utils.vessel import vessel_spline_generation

from platipy.imaging.utils.valve import (
    generate_valve_from_great_vessel,
    generate_valve_using_cylinder,
)

from platipy.imaging.utils.conduction import (
    geometric_sinoatrialnode,
    geometric_atrioventricularnode,
)

from platipy.imaging.utils.crop import label_to_roi, crop_to_roi
from platipy.imaging.generation.mask import extend_mask
from platipy.imaging.label.utils import binary_encode_structure_list, correct_volume_overlap
from platipy.imaging.projects.nnunet.run import run_segmentation, available_nnunet_models, setup_nnunet_environment, NNUNET_SETTINGS_DEFAULTS
from platipy.utils import download_and_extract_zip_file

logger = logging.getLogger(__name__)

ATLAS_PATH = "/atlas"
if "ATLAS_PATH" in os.environ:
    ATLAS_PATH = os.environ["ATLAS_PATH"]
else:
    home = Path.home()
    platipy_dir = home.joinpath(".platipy")
    platipy_dir.mkdir(exist_ok=True)
    ATLAS_PATH = str(platipy_dir.joinpath("cardiac", "test_atlas"))

CARDIAC_SETTINGS_DEFAULTS = {
    "atlas_settings": {
        "atlas_id_list": [
            "03",
            "05",
            "08",
            "10",
            "11",
            "12",
            "13",
            "16",
            "24",
            "35",
        ],
        "atlas_structure_list": [
            "AORTICVALVE",
            "ASCENDINGAORTA",
            "LANTDESCARTERY",
            "LCIRCUMFLEXARTERY",
            "LCORONARYARTERY",
            "LEFTATRIUM",
            "LEFTVENTRICLE",
            "MITRALVALVE",
            "PULMONARYARTERY",
            "PULMONICVALVE",
            "RCORONARYARTERY",
            "RIGHTATRIUM",
            "RIGHTVENTRICLE",
            "SVC",
            "TRICUSPIDVALVE",
            "WHOLEHEART",
        ],
        "atlas_path": ATLAS_PATH,
        "atlas_image_format": "Case_{0}/Images/Case_{0}_CROP.nii.gz",
        "atlas_label_format": "Case_{0}/Structures/Case_{0}_{1}_CROP.nii.gz",
        "crop_atlas_to_structures": False,
        "crop_atlas_expansion_mm": (20, 20, 40),
        "guide_structure_name": "WHOLEHEART",
        "superior_extension": 30,
    },
    "auto_crop_target_image_settings": {
        "expansion_mm": [20, 20, 40],
    },
    "linear_registration_settings": {
        "reg_method": "affine",
        "shrink_factors": [16, 8, 4],
        "smooth_sigmas": [0, 0, 0],
        "sampling_rate": 0.75,
        "default_value": -1000,
        "number_of_iterations": 50,
        "metric": "mean_squares",
        "optimiser": "gradient_descent_line_search",
        "verbose": False,
    },
    "structure_guided_registration_settings": {
        "isotropic_resample": True,
        "resolution_staging": [
            16,
            8,
            2,
        ],  # specify voxel size (mm) since isotropic_resample is set
        "iteration_staging": [50, 50, 50],
        "smoothing_sigmas": [0, 0, 0],
        "ncores": 8,
        "default_value": 0,
        "verbose": False,
    },
    "deformable_registration_settings": {
        "isotropic_resample": True,
        "resolution_staging": [
            6,
            3,
            1.5,
        ],  # specify voxel size (mm) since isotropic_resample is set
        "iteration_staging": [200, 150, 100],
        "smoothing_sigmas": [0, 0, 0],
        "ncores": 8,
        "default_value": 0,
        "verbose": False,
    },
    "iar_settings": {
        "reference_structure": False,
        "smooth_distance_maps": True,
        "smooth_sigma": 1,
        "z_score_statistic": "mad",
        "outlier_method": "iqr",
        "outlier_factor": 1.5,
        "min_best_atlases": 5,
        "project_on_sphere": False,
    },
    "label_fusion_settings": {
        "vote_type": "unweighted",
        "vote_params": None,
        "optimal_threshold": {
            "AORTICVALVE": 0.5,
            "ASCENDINGAORTA": 0.44,
            "LEFTATRIUM": 0.40,
            "LEFTVENTRICLE": 0.45,
            "MITRALVALVE": 0.5,
            "PULMONARYARTERY": 0.46,
            "PULMONICVALVE": 0.5,
            "RIGHTATRIUM": 0.38,
            "RIGHTVENTRICLE": 0.42,
            "SVC": 0.44,
            "TRICUSPIDVALVE": 0.5,
            "WHOLEHEART": 0.5,
        },
    },
    "vessel_spline_settings": {
        "vessel_name_list": [
            "LANTDESCARTERY",
            "LCIRCUMFLEXARTERY",
            "LCORONARYARTERY",
            "RCORONARYARTERY",
        ],
        "vessel_radius_mm_dict": {
            "LANTDESCARTERY": 2,
            "LCIRCUMFLEXARTERY": 2,
            "LCORONARYARTERY": 2,
            "RCORONARYARTERY": 2,
        },
        "scan_direction_dict": {
            "LANTDESCARTERY": "z",
            "LCIRCUMFLEXARTERY": "z",
            "LCORONARYARTERY": "x",
            "RCORONARYARTERY": "z",
        },
        "stop_condition_type_dict": {
            "LANTDESCARTERY": "count",
            "LCIRCUMFLEXARTERY": "count",
            "LCORONARYARTERY": "count",
            "RCORONARYARTERY": "count",
        },
        "stop_condition_value_dict": {
            "LANTDESCARTERY": 2,
            "LCIRCUMFLEXARTERY": 2,
            "LCORONARYARTERY": 2,
            "RCORONARYARTERY": 2,
        },
    },
    "geometric_segmentation_settings": {
        "run_geometric_algorithms": True,
        "geometric_name_suffix": "_GEOMETRIC",
        "atlas_structure_names": {
            "atlas_left_ventricle": "LEFTVENTRICLE",
            "atlas_right_ventricle": "RIGHTVENTRICLE",
            "atlas_left_atrium": "LEFTATRIUM",
            "atlas_right_atrium": "RIGHTATRIUM",
            "atlas_ascending_aorta": "ASCENDINGAORTA",
            "atlas_pulmonary_artery": "PULMONARYARTERY",
            "atlas_superior_vena_cava": "SVC",
            "atlas_whole_heart": "WHOLEHEART",
        },
        "valve_definitions": {
            "mitral_valve_thickness_mm": 10,
            "mitral_valve_radius_mm": 15,
            "tricuspid_valve_thickness_mm": 10,
            "tricuspid_valve_radius_mm": 15,
            "pulmonic_valve_thickness_mm": 10,
            "aortic_valve_thickness_mm": 10,
        },
        "conduction_system_definitions": {
            "sinoatrial_node_radius_mm": 10,
            "atrioventricular_node_radius_mm": 10,
        },
    },
    "postprocessing_settings": {
        "run_postprocessing": True,
        "binaryfillhole_mm": 3,
        "structures_for_binaryfillhole": [
            "ASCENDINGAORTA",
            "LEFTATRIUM",
            "LEFTVENTRICLE",
            "RIGHTATRIUM",
            "RIGHTVENTRICLE",
            "SVC",
            "AORTICVALVE",
            "MITRALVALVE",
            "PULMONICVALVE",
            "TRICUSPIDVALVE",
            "WHOLEHEART",
        ],
        "structures_for_overlap_correction": [
            "ASCENDINGAORTA",
            "LEFTATRIUM",
            "LEFTVENTRICLE",
            "RIGHTATRIUM",
            "RIGHTVENTRICLE",
            "PULMONARYARTERY",
            "SVC",
        ],
    },
    "return_atlas_guide_structure": False,
    "return_as_cropped": False,
    "return_proba_as_contours": False,
}

OPEN_ATLAS_URL = "https://zenodo.org/record/6592437/files/open_atlas.zip?download=1"

OPEN_ATLAS_SETTINGS = CARDIAC_SETTINGS_DEFAULTS.copy()
OPEN_ATLAS_SETTINGS["atlas_settings"] = {
    "atlas_id_list": [
        "LCTSC-Test-S2-201",
        "LCTSC-Test-S2-203",
        "LCTSC-Test-S3-201",
        #        "LCTSC-Train-S1-007",
        #        "LCTSC-Train-S2-005",
        #        "LCTSC-Train-S3-004",
        "LUNG1-002",
        "LUNG1-009",
        "LUNG1-021",
        #        "LUNG1-027",
        #        "LUNG1-035",
        #        "LUNG1-037",
        #        "LUNG1-055",
        "LUNG1-067",
        #        "LUNG1-074",
        #        "LUNG1-076",
        #        "LUNG1-092",
        #        "LUNG1-143",
        #        "LUNG1-210",
        "LUNG1-226",
    ],
    "atlas_structure_list": [
        "Atrium_L",
        "Ventricle_L",
        "Atrium_R",
        "Ventricle_R",
        "A_Aorta",
        "A_Pulmonary",
        "V_Venacava_S",
        "A_LAD",
        "A_Coronary_L",
        "A_Cflx",
        "A_Coronary_R",
        "Heart",
    ],
    "atlas_path": ATLAS_PATH,
    "atlas_image_format": "{0}/IMAGES/CT.nii.gz",
    "atlas_label_format": "{0}/STRUCTURES/{1}.nii.gz",
    "crop_atlas_to_structures": True,
    "crop_atlas_expansion_mm": (50, 50, 50),
    "guide_structure_name": "Heart",
    "superior_extension": 30,
}

OPEN_ATLAS_SETTINGS["label_fusion_settings"] = {
    "vote_type": "unweighted",
    "vote_params": None,
    "optimal_threshold": {
        "Atrium_L": 0.5,
        "Ventricle_L": 0.5,
        "Atrium_R": 0.5,
        "Ventricle_R": 0.5,
        "A_Aorta": 0.5,
        "A_Pulmonary": 0.5,
        "V_Venacava_S": 0.5,
        "Heart": 0.5,
    },
}

OPEN_ATLAS_SETTINGS["vessel_spline_settings"] = {
    "vessel_name_list": [
        "A_LAD",
        "A_Cflx",
        "A_Coronary_L",
        "A_Coronary_R",
    ],
    "vessel_radius_mm_dict": {
        "A_LAD": 2,
        "A_Cflx": 2,
        "A_Coronary_L": 2,
        "A_Coronary_R": 2,
    },
    "scan_direction_dict": {
        "A_LAD": "z",
        "A_Cflx": "z",
        "A_Coronary_L": "x",
        "A_Coronary_R": "z",
    },
    "stop_condition_type_dict": {
        "A_LAD": "count",
        "A_Cflx": "count",
        "A_Coronary_L": "count",
        "A_Coronary_R": "count",
    },
    "stop_condition_value_dict": {
        "A_LAD": 2,
        "A_Cflx": 2,
        "A_Coronary_L": 2,
        "A_Coronary_R": 2,
    },
}

OPEN_ATLAS_SETTINGS["geometric_segmentation_settings"]["atlas_structure_names"] = {
    "atlas_left_ventricle": "Ventricle_L",
    "atlas_right_ventricle": "Ventricle_R",
    "atlas_left_atrium": "Atrium_L",
    "atlas_right_atrium": "Atrium_R",
    "atlas_ascending_aorta": "A_Aorta",
    "atlas_pulmonary_artery": "A_Pulmonary",
    "atlas_superior_vena_cava": "V_Venacava_S",
    "atlas_whole_heart": "Heart",
}

OPEN_ATLAS_SETTINGS["postprocessing_settings"]["structures_for_binaryfillhole"] = [
    "Atrium_L","Ventricle_L","Atrium_R","Ventricle_R","A_Aorta","A_Pulmonary","V_Venacava_S","Heart",
]

OPEN_ATLAS_SETTINGS["postprocessing_settings"]["structures_for_overlap_correction"] = [
    "Atrium_L","Ventricle_L","Atrium_R","Ventricle_R","A_Aorta","A_Pulmonary","V_Venacava_S",
]

OPEN_ATLAS_SETTINGS["return_proba_as_contours"] = True

HYBRID_SETTINGS_DEFAULTS = {
    "fetch_open_atlas": True,
    "nnunet_settings": NNUNET_SETTINGS_DEFAULTS,
    "cardiac_settings": OPEN_ATLAS_SETTINGS,
}
HYBRID_SETTINGS_DEFAULTS["nnunet_settings"]["folds"] = "all"

def install_open_atlas(atlas_path):
    """Fetch atlas from Zenodo and place into atlas_path

    Args:
        atlas_path (pathlib.Path): Path in which to place the atlas
    """

    logger.info("Fetching and installing open cardiac atlas to %s", atlas_path)
    temp_dir = tempfile.mkdtemp()
    download_and_extract_zip_file(OPEN_ATLAS_URL, temp_dir)
    temp_atlas_path = Path(temp_dir).joinpath("test_atlas")
    if not atlas_path.parent.exists():
        atlas_path.parent.mkdir(parents=True)
    shutil.copytree(temp_atlas_path, atlas_path)
    shutil.rmtree(temp_dir)


def install_atlas_from_zipfile(zip_file_path, atlas_path):

    with tempfile.TemporaryDirectory() as temp_dir:

        temp_atlas_path = Path(temp_dir).joinpath("test_atlas")

        with zipfile.ZipFile(zip_file_path, "r") as zip_ref:
            zip_ref.extractall(temp_atlas_path)

        if not atlas_path.parent.exists():
            atlas_path.parent.mkdir(parents=True)
            
        shutil.copytree(temp_atlas_path, atlas_path)

def display_open_cardiac_zip_url_locations():
    open_nnunet_heart_model = "Task400_OPEN_HEART_1FOLD"

    nnunet_models = available_nnunet_models()
    nnunet_zip_url = nnunet_models[open_nnunet_heart_model]["url"]
    
    print("Please download the following two zip files:")
    print(nnunet_zip_url)
    print(OPEN_ATLAS_URL)
    print()
    print("Once downloaded, pass where these are located on your filesystem to the "
          "install_hybrid_cardiac_from_zip function.")


def install_hybrid_cardiac_from_zip(path_to_nnunet_zip, path_to_atlas_zip):

    from nnunet.inference.pretrained_models.download_pretrained_model import install_model_from_zip_file
            
    # Install nnUNet model
    setup_nnunet_environment()
    install_model_from_zip_file(path_to_nnunet_zip)
    
    # Install atlas model
    install_atlas_from_zipfile(path_to_atlas_zip, Path(ATLAS_PATH).parent)


def run_hybrid_segmentation(img, settings=HYBRID_SETTINGS_DEFAULTS):
    """Runs the hybrid cardiac segmentation

    Args:
        img (sitk.Image):
        settings (dict, optional): Dictionary containing settings for algorithm.
                                   Defaults to HYBRID_SETTINGS_DEFAULTS.

    Returns:
        dict: Dictionary containing output of segmentation
    """

    # Make sure atlas path exists, if not fetch it if fetch open atlas setting is true
    atlas_path = Path(settings["cardiac_settings"]["atlas_settings"]["atlas_path"])
    if not atlas_path.exists() or len(list(atlas_path.glob("*"))) == 0:
        if settings["fetch_open_atlas"]:
            # Fetch data from Zenodo
            install_open_atlas(atlas_path)
        else:
            raise SystemError(f"No atlas exists at {atlas_path}")

    # Run the whole heart nnUNet segmentation
    mask_wh = run_segmentation(img, settings["nnunet_settings"])

    # Run the 2nd part of the hybrid approach
    return run_cardiac_segmentation(
        img, guide_structure=mask_wh["Struct_0"], settings=settings["cardiac_settings"]
    )


def run_cardiac_segmentation(img, guide_structure=None, settings=CARDIAC_SETTINGS_DEFAULTS):
    """Runs the atlas-based cardiac segmentation

    Args:
        img (sitk.Image):
        settings (dict, optional): Dictionary containing settings for algorithm.
                                   Defaults to default_settings.

    Returns:
        dict: Dictionary containing output of segmentation
    """

    results = {}
    results_prob = {}

    return_as_cropped = settings["return_as_cropped"]

    """
    Initialisation - Read in atlases
    - image files
    - structure files

        Atlas structure:
        'ID': 'Original': 'CT Image'    : sitk.Image
                            'Struct A'    : sitk.Image
                            'Struct B'    : sitk.Image
                'RIR'     : 'CT Image'    : sitk.Image
                            'Transform'   : transform parameter map
                            'Struct A'    : sitk.Image
                            'Struct B'    : sitk.Image
                'DIR'     : 'CT Image'    : sitk.Image
                            'Transform'   : displacement field transform
                            'Weight Map'  : sitk.Image
                            'Struct A'    : sitk.Image
                            'Struct B'    : sitk.Image


    """

    logger.info("")
    # Settings
    atlas_path = settings["atlas_settings"]["atlas_path"]

    atlas_id_list = settings["atlas_settings"]["atlas_id_list"]
    atlas_structure_list = settings["atlas_settings"]["atlas_structure_list"]

    atlas_image_format = settings["atlas_settings"]["atlas_image_format"]
    atlas_label_format = settings["atlas_settings"]["atlas_label_format"]

    crop_atlas_to_structures = settings["atlas_settings"]["crop_atlas_to_structures"]
    crop_atlas_expansion_mm = settings["atlas_settings"]["crop_atlas_expansion_mm"]

    atlas_set = {}
    for atlas_id in atlas_id_list:
        atlas_set[atlas_id] = {}
        atlas_set[atlas_id]["Original"] = {}

        image = sitk.ReadImage(f"{atlas_path}/{atlas_image_format.format(atlas_id)}")

        structures = {
            struct: sitk.ReadImage(f"{atlas_path}/{atlas_label_format.format(atlas_id, struct)}")
            for struct in atlas_structure_list
        }

        if crop_atlas_to_structures:
            logger.info("Automatically cropping atlas: %s", atlas_id)

            original_volume = np.product(image.GetSize())

            crop_box_size, crop_box_index = label_to_roi(
                structures.values(), expansion_mm=crop_atlas_expansion_mm
            )

            image = crop_to_roi(image, size=crop_box_size, index=crop_box_index)

            final_volume = np.product(image.GetSize())

            logger.info("  > Volume reduced by factor %.2f", original_volume/final_volume)

            for struct in atlas_structure_list:
                structures[struct] = crop_to_roi(
                    structures[struct], size=crop_box_size, index=crop_box_index
                )

        atlas_set[atlas_id]["Original"]["CT Image"] = image

        for struct in atlas_structure_list:
            atlas_set[atlas_id]["Original"][struct] = structures[struct]

    """
    Step 1 - Automatic cropping
    If we have a guide structure:
        - use structure to crop target image

    Otherwise:
        - using a quick registration to register each atlas
        - expansion of the bounding box to ensure entire volume of interest is enclosed
        - target image is cropped
    """

    expansion_mm = settings["auto_crop_target_image_settings"]["expansion_mm"]

    if guide_structure:

        crop_box_size, crop_box_index = label_to_roi(guide_structure, expansion_mm=expansion_mm)
        img_crop = crop_to_roi(img, crop_box_size, crop_box_index)

        guide_structure = crop_to_roi(guide_structure, crop_box_size, crop_box_index)
        target_reg_structure = convert_mask_to_reg_structure(guide_structure, expansion=2)

    else:
        quick_reg_settings = {
            "reg_method": "similarity",
            "shrink_factors": [8],
            "smooth_sigmas": [0],
            "sampling_rate": 0.75,
            "default_value": -1000,
            "number_of_iterations": 25,
            "final_interp": sitk.sitkLinear,
            "metric": "mean_squares",
            "optimiser": "gradient_descent_line_search",
        }

        registered_crop_images = []

        logger.info("Running initial Translation tranform to crop image volume")

        for atlas_id in atlas_id_list[: min([8, len(atlas_id_list)])]:

            logger.info("  > atlas %s", atlas_id)

            # Register the atlases
            atlas_set[atlas_id]["RIR"] = {}
            atlas_image = atlas_set[atlas_id]["Original"]["CT Image"]

            reg_image, _ = linear_registration(
                img,
                atlas_image,
                **quick_reg_settings,
            )

            registered_crop_images.append(sitk.Cast(reg_image, sitk.sitkFloat32))

            del reg_image

        combined_image = sum(registered_crop_images) / len(registered_crop_images) > -1000

        crop_box_size, crop_box_index = label_to_roi(combined_image, expansion_mm=expansion_mm)

        img_crop = crop_to_roi(img, crop_box_size, crop_box_index)

    logger.info("Calculated crop box:")
    logger.info("  > %s", crop_box_index)
    logger.info("  > %s", crop_box_size)
    logger.info("  > Vol reduction = %.2f", np.product(img.GetSize())/np.product(crop_box_size))

    """
    Step 2 - Rigid registration of target images
    - Individual atlas images are registered to the target
    - The transformation is used to propagate the labels onto the target
    """
    linear_registration_settings = settings["linear_registration_settings"]

    logger.info(
        "Running %s tranform to align atlas images", linear_registration_settings['reg_method']
    )

    for atlas_id in atlas_id_list:
        # Register the atlases

        logger.info("  > atlas %s", atlas_id)

        atlas_set[atlas_id]["RIR"] = {}

        if guide_structure:
            guide_structure_name = settings["atlas_settings"]["guide_structure_name"]
            target_reg_image = target_reg_structure
            atlas_reg_image = convert_mask_to_reg_structure(
                atlas_set[atlas_id]["Original"][guide_structure_name], expansion=2
            )

        else:
            target_reg_image = img_crop
            atlas_reg_image = atlas_set[atlas_id]["Original"]["CT Image"]

        _, initial_tfm = linear_registration(
            target_reg_image,
            atlas_reg_image,
            **linear_registration_settings,
        )

        # Save in the atlas dict
        atlas_set[atlas_id]["RIR"]["Transform"] = initial_tfm

        if guide_structure:
            atlas_set[atlas_id]["RIR"]["Reg Mask"] = apply_transform(
                input_image=atlas_reg_image,
                reference_image=img_crop,
                transform=initial_tfm,
                default_value=0,
                interpolator=sitk.sitkLinear,
            )

            expanded_atlas_guide_structure = extend_mask(
                atlas_set[atlas_id]["Original"][guide_structure_name],
                direction=("ax", "sup"),
                extension_mm=settings["atlas_settings"]["superior_extension"],
                interior_mm_shape=settings["atlas_settings"]["superior_extension"] / 2,
            )

            atlas_set[atlas_id]["RIR"][guide_structure_name + "EXPANDED"] = apply_transform(
                input_image=expanded_atlas_guide_structure,
                reference_image=img_crop,
                transform=initial_tfm,
                default_value=0,
                interpolator=sitk.sitkNearestNeighbor,
            )

        atlas_set[atlas_id]["RIR"]["CT Image"] = apply_transform(
            input_image=atlas_set[atlas_id]["Original"]["CT Image"],
            reference_image=img_crop,
            transform=initial_tfm,
            default_value=-1000,
            interpolator=sitk.sitkLinear,
        )

        # sitk.WriteImage(rigid_image, f"./RR_{atlas_id}.nii.gz")

        for struct in atlas_structure_list:
            input_struct = atlas_set[atlas_id]["Original"][struct]
            atlas_set[atlas_id]["RIR"][struct] = apply_transform(
                input_image=input_struct,
                reference_image=img_crop,
                transform=initial_tfm,
                default_value=0,
                interpolator=sitk.sitkNearestNeighbor,
            )

        atlas_set[atlas_id]["Original"] = None

    """
    Step 3 - Deformable image registration
    - Using Fast Symmetric Diffeomorphic Demons
    """
    if guide_structure:
        structure_guided_registration_settings = settings["structure_guided_registration_settings"]

        logger.info("Running structure-guided deformable registration on atlas labels")

        for atlas_id in atlas_id_list:

            logger.info("  > atlas %s", atlas_id)

            # Register the atlases
            atlas_set[atlas_id]["DIR_STRUCT"] = {}

            deform_image, struct_guided_tfm, _ = fast_symmetric_forces_demons_registration(
                target_reg_structure,
                atlas_set[atlas_id]["RIR"]["Reg Mask"],
                **structure_guided_registration_settings,
            )

            # Save in the atlas dict
            atlas_set[atlas_id]["DIR_STRUCT"]["Reg Mask"] = deform_image
            atlas_set[atlas_id]["DIR_STRUCT"]["Transform"] = struct_guided_tfm

            atlas_set[atlas_id]["DIR_STRUCT"]["CT Image"] = apply_transform(
                input_image=atlas_set[atlas_id]["RIR"]["CT Image"],
                transform=struct_guided_tfm,
                default_value=-1000,
                interpolator=sitk.sitkLinear,
            )

            atlas_set[atlas_id]["DIR_STRUCT"][guide_structure_name + "EXPANDED"] = apply_transform(
                input_image=atlas_set[atlas_id]["RIR"][guide_structure_name + "EXPANDED"],
                reference_image=img_crop,
                transform=struct_guided_tfm,
                default_value=0,
                interpolator=sitk.sitkNearestNeighbor,
            )

            # sitk.WriteImage(deform_image, f"./DIR_STRUCT_{atlas_id}.nii.gz")

            for struct in atlas_structure_list:
                input_struct = atlas_set[atlas_id]["RIR"][struct]
                atlas_set[atlas_id]["DIR_STRUCT"][struct] = apply_transform(
                    input_image=input_struct,
                    transform=struct_guided_tfm,
                    default_value=0,
                    interpolator=sitk.sitkNearestNeighbor,
                )

            atlas_set[atlas_id]["RIR"] = None

    # Settings
    deformable_registration_settings = settings["deformable_registration_settings"]

    logger.info("Running DIR to refine atlas image registration")

    for atlas_id in atlas_id_list:

        logger.info("  > atlas %s", atlas_id)

        # Register the atlases
        atlas_set[atlas_id]["DIR"] = {}

        if guide_structure:
            label = "DIR_STRUCT"
        else:
            label = "RIR"

        atlas_reg_image = atlas_set[atlas_id][label]["CT Image"]
        target_reg_image = img_crop

        if guide_structure:
            expanded_atlas_mask = atlas_set[atlas_id]["DIR_STRUCT"][
                guide_structure_name + "EXPANDED"
            ]
            expanded_target_mask = extend_mask(
                guide_structure,
                direction=("ax", "sup"),
                extension_mm=settings["atlas_settings"]["superior_extension"],
                interior_mm_shape=settings["atlas_settings"]["superior_extension"] / 2,
            )

            combined_mask = sitk.Maximum(expanded_atlas_mask, expanded_target_mask)

            atlas_reg_image = sitk.Mask(atlas_reg_image, combined_mask, outsideValue=-1000)
            atlas_reg_image = sitk.Mask(
                atlas_reg_image, atlas_reg_image > -400, outsideValue=-1000
            )

            target_reg_image = sitk.Mask(target_reg_image, combined_mask, outsideValue=-1000)
            target_reg_image = sitk.Mask(
                target_reg_image, atlas_reg_image > -400, outsideValue=-1000
            )

        deform_image, dir_tfm, _ = fast_symmetric_forces_demons_registration(
            target_reg_image,
            atlas_reg_image,
            **deformable_registration_settings,
        )

        # Save in the atlas dict
        atlas_set[atlas_id]["DIR"]["Transform"] = dir_tfm

        atlas_set[atlas_id]["DIR"]["CT Image"] = apply_transform(
            input_image=atlas_set[atlas_id][label]["CT Image"],
            transform=dir_tfm,
            default_value=-1000,
            interpolator=sitk.sitkLinear,
        )

        for struct in atlas_structure_list:
            input_struct = atlas_set[atlas_id][label][struct]
            atlas_set[atlas_id]["DIR"][struct] = apply_transform(
                input_image=input_struct,
                transform=dir_tfm,
                default_value=0,
                interpolator=sitk.sitkNearestNeighbor,
            )

        atlas_set[atlas_id][label] = None

    """
    Step 4 - Iterative atlas removal
    - This is an automatic process that will attempt to remove inconsistent atlases from the entire set

    """
    # Compute weight maps
    # Here we use simple GWV as this minises the potentially negative influence of mis-registered
    # atlases
    iar_settings = settings["iar_settings"]

    if iar_settings["reference_structure"]:

        for atlas_id in atlas_id_list:
            atlas_image = atlas_set[atlas_id]["DIR"]["CT Image"]
            weight_map = compute_weight_map(img_crop, atlas_image, vote_type="global")
            atlas_set[atlas_id]["DIR"]["Weight Map"] = weight_map

        atlas_set = run_iar(atlas_set=atlas_set, **iar_settings)

    else:
        logger.info("IAR: No reference structure, skipping iterative atlas removal.")

    """
    Step 4 - Vessel Splining

    """
    vessel_spline_settings = settings["vessel_spline_settings"]

    if len(vessel_spline_settings["vessel_name_list"]) > 0:

        segmented_vessel_dict = vessel_spline_generation(
            img_crop, atlas_set, **vessel_spline_settings
        )
    else:
        logger.info("No vessel splining required, continue.")

    """
    Step 5 - Label Fusion
    """
    # Compute weight maps
    vote_type = settings["label_fusion_settings"]["vote_type"]
    vote_params = settings["label_fusion_settings"]["vote_params"]

    # Compute weight maps
    for atlas_id in list(atlas_set.keys()):
        atlas_image = atlas_set[atlas_id]["DIR"]["CT Image"]
        weight_map = compute_weight_map(
            img_crop, atlas_image, vote_type=vote_type, vote_params=vote_params
        )
        atlas_set[atlas_id]["DIR"]["Weight Map"] = weight_map

    combined_label_dict = combine_labels(atlas_set, atlas_structure_list)

    """
    Step 6 - Paste the cropped structure into the original image space
    """
    logger.info("Generating binary segmentations.")
    template_img_binary = sitk.Cast((img * 0), sitk.sitkUInt8)
    template_img_prob = sitk.Cast((img * 0), sitk.sitkFloat64)

    vote_structures = settings["label_fusion_settings"]["optimal_threshold"].keys()
    vote_structures = [i for i in vote_structures if i in atlas_structure_list]

    for structure_name in vote_structures:

        probability_map = combined_label_dict[structure_name]

        optimal_threshold = settings["label_fusion_settings"]["optimal_threshold"][structure_name]

        binary_struct = process_probability_image(probability_map, optimal_threshold)

        if return_as_cropped:
            results[structure_name] = binary_struct

            if settings["return_proba_as_contours"]:
                atlas_contours = [
                    process_probability_image(atlas_set[atlas_id]["DIR"][structure_name], 0.5) for atlas_id in atlas_id_list
                ]
                
                results_prob[structure_name] = binary_encode_structure_list(atlas_contours)

            else:
                results_prob[structure_name] = probability_map

            # We also generate another version of the guide_structure using the atlas contours
            # We *can* return this, but probably don't want to
            # Here this check is performed
            if (not settings["return_atlas_guide_structure"]) and (guide_structure is not None):
                results[guide_structure_name] = guide_structure
                results_prob[guide_structure_name] = guide_structure

        else:
            
            if settings["return_proba_as_contours"]:
                atlas_contours = [
                    process_probability_image(atlas_set[atlas_id]["DIR"][structure_name], 0.5) for atlas_id in atlas_id_list
                ]
                probability_img = binary_encode_structure_list(atlas_contours)
                template_img_prob = sitk.Cast((img * 0), sitk.sitkUInt32)

            else:
                probability_img = probability_map

            # Un-crop binary structure
            paste_img_binary = sitk.Paste(
                template_img_binary,
                binary_struct,
                binary_struct.GetSize(),
                (0, 0, 0),
                crop_box_index,
            )
            results[structure_name] = paste_img_binary

            # Un-crop probability map
            paste_prob_img = sitk.Paste(
                template_img_prob,
                probability_img,
                probability_img.GetSize(),
                (0, 0, 0),
                crop_box_index,
            )
            results_prob[structure_name] = paste_prob_img

            # Un-crop the guide structure
            if (not settings["return_atlas_guide_structure"]) and (guide_structure is not None):
                new_guide_structure = sitk.Paste(
                    template_img_binary,
                    guide_structure,
                    guide_structure.GetSize(),
                    (0, 0, 0),
                    crop_box_index,
                )
                results[guide_structure_name] = new_guide_structure
                results_prob[guide_structure_name] = new_guide_structure

    for structure_name in vessel_spline_settings["vessel_name_list"]:
        binary_struct = segmented_vessel_dict[structure_name]

        if return_as_cropped:
            results[structure_name] = binary_struct

            vessel_list = [
                atlas_set[atlas_id]["DIR"][structure_name] for atlas_id in list(atlas_set.keys())
            ]

        else:
            # Un-crop binary vessel
            paste_img_binary = sitk.Paste(
                template_img_binary,
                binary_struct,
                binary_struct.GetSize(),
                (0, 0, 0),
                crop_box_index,
            )
            results[structure_name] = paste_img_binary

            vessel_list = []
            for atlas_id in list(atlas_set.keys()):
                paste_img_binary = sitk.Paste(
                    template_img_binary,
                    atlas_set[atlas_id]["DIR"][structure_name],
                    atlas_set[atlas_id]["DIR"][structure_name].GetSize(),
                    (0, 0, 0),
                    crop_box_index,
                )
                vessel_list.append(paste_img_binary)

        # Encode list of vessels
        encoded_vessels = binary_encode_structure_list(vessel_list)
        results_prob[structure_name] = encoded_vessels

    """
    Step 7 - Geometric definitions of cardiac valves and conduction system nodes
    """
    geometric_segmentation_settings = settings["geometric_segmentation_settings"]

    if geometric_segmentation_settings["run_geometric_algorithms"]:

        logger.info("Computing geometric definitions for valves and conduction system.")

        geom_atlas_names = geometric_segmentation_settings["atlas_structure_names"]
        geom_valve_defs = geometric_segmentation_settings["valve_definitions"]
        geom_conduction_defs = geometric_segmentation_settings["conduction_system_definitions"]

        # 1 - MITRAL VALVE
        mv_name = "Valve_Mitral"
        results[mv_name] = generate_valve_using_cylinder(
            label_atrium=results[geom_atlas_names["atlas_left_atrium"]],
            label_ventricle=results[geom_atlas_names["atlas_left_ventricle"]],
            radius_mm=geom_valve_defs["mitral_valve_radius_mm"],
            height_mm=geom_valve_defs["mitral_valve_thickness_mm"],
        )

        # 2 - TRICUSPID VALVE
        tv_name = "Valve_Tricuspid"
        results[tv_name] = generate_valve_using_cylinder(
            label_atrium=results[geom_atlas_names["atlas_right_atrium"]],
            label_ventricle=results[geom_atlas_names["atlas_right_ventricle"]],
            radius_mm=geom_valve_defs["tricuspid_valve_radius_mm"],
            height_mm=geom_valve_defs["tricuspid_valve_thickness_mm"],
        )

        # 3 - AORTIC VALVE
        av_name = "Valve_Aortic"
        results[av_name] = generate_valve_from_great_vessel(
            label_great_vessel=results[geom_atlas_names["atlas_ascending_aorta"]],
            label_ventricle=results[geom_atlas_names["atlas_left_ventricle"]],
            valve_thickness_mm=geom_valve_defs["aortic_valve_thickness_mm"],
        )

        # 4 - PULMONIC VALVE
        pv_name = "Valve_Pulmonic"
        results[pv_name] = generate_valve_from_great_vessel(
            label_great_vessel=results[geom_atlas_names["atlas_pulmonary_artery"]],
            label_ventricle=results[geom_atlas_names["atlas_right_ventricle"]],
            valve_thickness_mm=geom_valve_defs["pulmonic_valve_thickness_mm"],
        )

        # 5 - SINOATRIAL NODE
        san_name = "CN_Sinoatrial"
        results[san_name] = geometric_sinoatrialnode(
            label_svc=results[geom_atlas_names["atlas_superior_vena_cava"]],
            label_ra=results[geom_atlas_names["atlas_right_atrium"]],
            label_wholeheart=results[geom_atlas_names["atlas_whole_heart"]],
            radius_mm=geom_conduction_defs["sinoatrial_node_radius_mm"],
        )

        # 6 - ATRIOVENTRICULAR NODE
        avn_name = "CN_Atrioventricular"
        results[avn_name] = geometric_atrioventricularnode(
            label_la=results[geom_atlas_names["atlas_left_atrium"]],
            label_lv=results[geom_atlas_names["atlas_left_ventricle"]],
            label_ra=results[geom_atlas_names["atlas_right_atrium"]],
            label_rv=results[geom_atlas_names["atlas_right_ventricle"]],
            radius_mm=geom_conduction_defs["atrioventricular_node_radius_mm"],
        )

    """
    Step 8 - Post-processing
    """
    postprocessing_settings = settings["postprocessing_settings"]

    if postprocessing_settings["run_postprocessing"]:
        logger.info("Running post-processing.")

        # Remove any smaller components and perform morphological closing (hole filling)
        binaryfillhole_img = [
            int(postprocessing_settings["binaryfillhole_mm"] / sp) for sp in img.GetSpacing()
        ]

        for structure_name in postprocessing_settings["structures_for_binaryfillhole"]:

            if structure_name not in results.keys():
                continue

            contour_s = results[structure_name]
            contour_s = sitk.RelabelComponent(sitk.ConnectedComponent(contour_s)) == 1
            contour_s = sitk.BinaryMorphologicalClosing(contour_s, binaryfillhole_img)
            results[structure_name] = contour_s

        # Remove any overlaps
        input_overlap = {
            s: results[s] for s in postprocessing_settings["structures_for_overlap_correction"]
        }
        output_overlap = correct_volume_overlap(input_overlap)

        for s in postprocessing_settings["structures_for_overlap_correction"]:
            results[s] = output_overlap[s]

    if return_as_cropped:
        results["CROP_IMAGE"] = img_crop

    logger.info("Done!")

    return results, results_prob<|MERGE_RESOLUTION|>--- conflicted
+++ resolved
@@ -17,13 +17,11 @@
 import shutil
 import tempfile
 from pathlib import Path
-<<<<<<< HEAD
-
-=======
-import zipfile
->>>>>>> 018585d7
+
 import SimpleITK as sitk
 import numpy as np
+
+from loguru import logger
 
 from platipy.imaging.registration.utils import apply_transform, convert_mask_to_reg_structure
 
