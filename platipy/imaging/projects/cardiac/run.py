# Copyright 2020 University of New South Wales, University of Sydney, Ingham Institute

# Licensed under the Apache License, Version 2.0 (the "License");
# you may not use this file except in compliance with the License.
# You may obtain a copy of the License at

#     http://www.apache.org/licenses/LICENSE-2.0

# Unless required by applicable law or agreed to in writing, software
# distributed under the License is distributed on an "AS IS" BASIS,
# WITHOUT WARRANTIES OR CONDITIONS OF ANY KIND, either express or implied.
# See the License for the specific language governing permissions and
# limitations under the License.


import os
import shutil
import tempfile
from pathlib import Path
import SimpleITK as sitk
import numpy as np

from loguru import logger

from platipy.imaging.registration.utils import apply_transform, convert_mask_to_reg_structure

from platipy.imaging.registration.linear import (
    linear_registration,
)

from platipy.imaging.registration.deformable import (
    fast_symmetric_forces_demons_registration,
)

from platipy.imaging.label.fusion import (
    process_probability_image,
    compute_weight_map,
    combine_labels,
)
from platipy.imaging.label.iar import run_iar
from platipy.imaging.utils.vessel import vessel_spline_generation

from platipy.imaging.utils.valve import (
    generate_valve_from_great_vessel,
    generate_valve_using_cylinder,
)

from platipy.imaging.utils.conduction import (
    geometric_sinoatrialnode,
    geometric_atrioventricularnode,
)

from platipy.imaging.utils.crop import label_to_roi, crop_to_roi
from platipy.imaging.generation.mask import extend_mask
from platipy.imaging.label.utils import binary_encode_structure_list, correct_volume_overlap
from platipy.imaging.projects.nnunet.run import run_segmentation, NNUNET_SETTINGS_DEFAULTS
from platipy.utils import download_and_extract_zip_file

ATLAS_PATH = "/atlas"
if "ATLAS_PATH" in os.environ:
    ATLAS_PATH = os.environ["ATLAS_PATH"]
else:
    home = Path.home()
    platipy_dir = home.joinpath(".platipy")
    platipy_dir.mkdir(exist_ok=True)
    ATLAS_PATH = str(platipy_dir.joinpath("cardiac", "test_atlas"))

CARDIAC_SETTINGS_DEFAULTS = {
    "atlas_settings": {
        "atlas_id_list": [
            "03",
            "05",
            "08",
            "10",
            "11",
            "12",
            "13",
            "16",
            "24",
            "35",
        ],
        "atlas_structure_list": [
            "AORTICVALVE",
            "ASCENDINGAORTA",
            "LANTDESCARTERY",
            "LCIRCUMFLEXARTERY",
            "LCORONARYARTERY",
            "LEFTATRIUM",
            "LEFTVENTRICLE",
            "MITRALVALVE",
            "PULMONARYARTERY",
            "PULMONICVALVE",
            "RCORONARYARTERY",
            "RIGHTATRIUM",
            "RIGHTVENTRICLE",
            "SVC",
            "TRICUSPIDVALVE",
            "WHOLEHEART",
        ],
        "atlas_path": ATLAS_PATH,
        "atlas_image_format": "Case_{0}/Images/Case_{0}_CROP.nii.gz",
        "atlas_label_format": "Case_{0}/Structures/Case_{0}_{1}_CROP.nii.gz",
        "crop_atlas_to_structures": False,
        "crop_atlas_expansion_mm": (20, 20, 40),
        "guide_structure_name": "WHOLEHEART",
        "superior_extension": 30,
    },
    "auto_crop_target_image_settings": {
        "expansion_mm": [20, 20, 40],
    },
    "linear_registration_settings": {
        "reg_method": "affine",
        "shrink_factors": [16, 8, 4],
        "smooth_sigmas": [0, 0, 0],
        "sampling_rate": 0.75,
        "default_value": -1000,
        "number_of_iterations": 50,
        "metric": "mean_squares",
        "optimiser": "gradient_descent_line_search",
        "verbose": False,
    },
    "structure_guided_registration_settings": {
        "isotropic_resample": True,
        "resolution_staging": [
            16,
            8,
            2,
        ],  # specify voxel size (mm) since isotropic_resample is set
        "iteration_staging": [50, 50, 50],
        "smoothing_sigmas": [0, 0, 0],
        "ncores": 8,
        "default_value": 0,
        "verbose": False,
    },
    "deformable_registration_settings": {
        "isotropic_resample": True,
        "resolution_staging": [
            6,
            3,
            1.5,
        ],  # specify voxel size (mm) since isotropic_resample is set
        "iteration_staging": [200, 150, 100],
        "smoothing_sigmas": [0, 0, 0],
        "ncores": 8,
        "default_value": 0,
        "verbose": False,
    },
    "iar_settings": {
        "reference_structure": False,
        "smooth_distance_maps": True,
        "smooth_sigma": 1,
        "z_score_statistic": "mad",
        "outlier_method": "iqr",
        "outlier_factor": 1.5,
        "min_best_atlases": 5,
        "project_on_sphere": False,
    },
    "label_fusion_settings": {
        "vote_type": "unweighted",
        "vote_params": None,
        "optimal_threshold": {
            "AORTICVALVE": 0.5,
            "ASCENDINGAORTA": 0.44,
            "LEFTATRIUM": 0.40,
            "LEFTVENTRICLE": 0.45,
            "MITRALVALVE": 0.5,
            "PULMONARYARTERY": 0.46,
            "PULMONICVALVE": 0.5,
            "RIGHTATRIUM": 0.38,
            "RIGHTVENTRICLE": 0.42,
            "SVC": 0.44,
            "TRICUSPIDVALVE": 0.5,
            "WHOLEHEART": 0.5,
        },
    },
    "vessel_spline_settings": {
        "vessel_name_list": [
            "LANTDESCARTERY",
            "LCIRCUMFLEXARTERY",
            "LCORONARYARTERY",
            "RCORONARYARTERY",
        ],
        "vessel_radius_mm_dict": {
            "LANTDESCARTERY": 2,
            "LCIRCUMFLEXARTERY": 2,
            "LCORONARYARTERY": 2,
            "RCORONARYARTERY": 2,
        },
        "scan_direction_dict": {
            "LANTDESCARTERY": "z",
            "LCIRCUMFLEXARTERY": "z",
            "LCORONARYARTERY": "x",
            "RCORONARYARTERY": "z",
        },
        "stop_condition_type_dict": {
            "LANTDESCARTERY": "count",
            "LCIRCUMFLEXARTERY": "count",
            "LCORONARYARTERY": "count",
            "RCORONARYARTERY": "count",
        },
        "stop_condition_value_dict": {
            "LANTDESCARTERY": 2,
            "LCIRCUMFLEXARTERY": 2,
            "LCORONARYARTERY": 2,
            "RCORONARYARTERY": 2,
        },
    },
    "geometric_segmentation_settings": {
        "run_geometric_algorithms": True,
        "geometric_name_suffix": "_GEOMETRIC",
        "atlas_structure_names": {
            "atlas_left_ventricle": "LEFTVENTRICLE",
            "atlas_right_ventricle": "RIGHTVENTRICLE",
            "atlas_left_atrium": "LEFTATRIUM",
            "atlas_right_atrium": "RIGHTATRIUM",
            "atlas_ascending_aorta": "ASCENDINGAORTA",
            "atlas_pulmonary_artery": "PULMONARYARTERY",
            "atlas_superior_vena_cava": "SVC",
            "atlas_whole_heart": "WHOLEHEART",
        },
        "valve_definitions": {
            "mitral_valve_thickness_mm": 10,
            "mitral_valve_radius_mm": 15,
            "tricuspid_valve_thickness_mm": 10,
            "tricuspid_valve_radius_mm": 15,
            "pulmonic_valve_thickness_mm": 10,
            "aortic_valve_thickness_mm": 10,
        },
        "conduction_system_definitions": {
            "sinoatrial_node_radius_mm": 10,
            "atrioventricular_node_radius_mm": 10,
        },
    },
    "postprocessing_settings": {
        "run_postprocessing": True,
        "binaryfillhole_mm": 3,
        "structures_for_binaryfillhole": [
            "ASCENDINGAORTA",
            "LEFTATRIUM",
            "LEFTVENTRICLE",
            "RIGHTATRIUM",
            "RIGHTVENTRICLE",
            "SVC",
            "AORTICVALVE",
            "MITRALVALVE",
            "PULMONICVALVE",
            "TRICUSPIDVALVE",
            "WHOLEHEART",
        ],
        "structures_for_overlap_correction": [
            "ASCENDINGAORTA",
            "LEFTATRIUM",
            "LEFTVENTRICLE",
            "RIGHTATRIUM",
            "RIGHTVENTRICLE",
            "PULMONARYARTERY",
            "SVC",
        ],
    },
    "return_atlas_guide_structure": False,
    "return_as_cropped": False,
    "return_proba_as_contours": False,
}

OPEN_ATLAS_URL = "https://zenodo.org/record/6592437/files/open_atlas.zip?download=1"

OPEN_ATLAS_SETTINGS = CARDIAC_SETTINGS_DEFAULTS.copy()
OPEN_ATLAS_SETTINGS["atlas_settings"] = {
    "atlas_id_list": [
        "LCTSC-Test-S2-201",
        "LCTSC-Test-S2-203",
        "LCTSC-Test-S3-201",
        #        "LCTSC-Train-S1-007",
        #        "LCTSC-Train-S2-005",
        #        "LCTSC-Train-S3-004",
        "LUNG1-002",
        "LUNG1-009",
        "LUNG1-021",
        #        "LUNG1-027",
        #        "LUNG1-035",
        #        "LUNG1-037",
        #        "LUNG1-055",
        "LUNG1-067",
        #        "LUNG1-074",
        #        "LUNG1-076",
        #        "LUNG1-092",
        #        "LUNG1-143",
        #        "LUNG1-210",
        "LUNG1-226",
    ],
    "atlas_structure_list": [
        "Atrium_L",
        "Ventricle_L",
        "Atrium_R",
        "Ventricle_R",
        "A_Aorta",
        "A_Pulmonary",
        "V_Venacava_S",
        "A_LAD",
        "A_Coronary_L",
        "A_Cflx",
        "A_Coronary_R",
        "Heart",
    ],
    "atlas_path": ATLAS_PATH,
    "atlas_image_format": "{0}/IMAGES/CT.nii.gz",
    "atlas_label_format": "{0}/STRUCTURES/{1}.nii.gz",
    "crop_atlas_to_structures": True,
    "crop_atlas_expansion_mm": (50, 50, 50),
    "guide_structure_name": "Heart",
    "superior_extension": 30,
}

OPEN_ATLAS_SETTINGS["label_fusion_settings"] = {
    "vote_type": "unweighted",
    "vote_params": None,
    "optimal_threshold": {
        "Atrium_L": 0.5,
        "Ventricle_L": 0.5,
        "Atrium_R": 0.5,
        "Ventricle_R": 0.5,
        "A_Aorta": 0.5,
        "A_Pulmonary": 0.5,
        "V_Venacava_S": 0.5,
        "Heart": 0.5,
    },
}

OPEN_ATLAS_SETTINGS["vessel_spline_settings"] = {
    "vessel_name_list": [
        "A_LAD",
        "A_Cflx",
        "A_Coronary_L",
        "A_Coronary_R",
    ],
    "vessel_radius_mm_dict": {
        "A_LAD": 2,
        "A_Cflx": 2,
        "A_Coronary_L": 2,
        "A_Coronary_R": 2,
    },
    "scan_direction_dict": {
        "A_LAD": "z",
        "A_Cflx": "z",
        "A_Coronary_L": "x",
        "A_Coronary_R": "z",
    },
    "stop_condition_type_dict": {
        "A_LAD": "count",
        "A_Cflx": "count",
        "A_Coronary_L": "count",
        "A_Coronary_R": "count",
    },
    "stop_condition_value_dict": {
        "A_LAD": 2,
        "A_Cflx": 2,
        "A_Coronary_L": 2,
        "A_Coronary_R": 2,
    },
}

OPEN_ATLAS_SETTINGS["geometric_segmentation_settings"]["atlas_structure_names"] = {
    "atlas_left_ventricle": "Ventricle_L",
    "atlas_right_ventricle": "Ventricle_R",
    "atlas_left_atrium": "Atrium_L",
    "atlas_right_atrium": "Atrium_R",
    "atlas_ascending_aorta": "A_Aorta",
    "atlas_pulmonary_artery": "A_Pulmonary",
    "atlas_superior_vena_cava": "V_Venacava_S",
    "atlas_whole_heart": "Heart",
}

OPEN_ATLAS_SETTINGS["postprocessing_settings"]["structures_for_binaryfillhole"] = [
<<<<<<< HEAD
    "LA",
    "LV",
    "RA",
    "RV",
    "AA",
    "PA",
    "SVC",
    "H",
]

OPEN_ATLAS_SETTINGS["postprocessing_settings"]["structures_for_overlap_correction"] = [
    "LA",
    "LV",
    "RA",
    "RV",
    "AA",
    "PA",
    "SVC",
=======
    "Atrium_L","Ventricle_L","Atrium_R","Ventricle_R","A_Aorta","A_Pulmonary","V_Venacava_S","Heart",
]

OPEN_ATLAS_SETTINGS["postprocessing_settings"]["structures_for_overlap_correction"] = [
    "Atrium_L","Ventricle_L","Atrium_R","Ventricle_R","A_Aorta","A_Pulmonary","V_Venacava_S",
>>>>>>> 6a4e33d2
]

OPEN_ATLAS_SETTINGS["return_proba_as_contours"] = True

HYBRID_SETTINGS_DEFAULTS = {
    "fetch_open_atlas": True,
    "nnunet_settings": NNUNET_SETTINGS_DEFAULTS,
    "cardiac_settings": OPEN_ATLAS_SETTINGS,
}
HYBRID_SETTINGS_DEFAULTS["nnunet_settings"]["folds"] = "all"

def install_open_atlas(atlas_path):
    """Fetch atlas from Zenodo and place into atlas_path

    Args:
        atlas_path (pathlib.Path): Path in which to place the atlas
    """

    logger.info(f"Fetching and installing open cardiac atlas to {atlas_path}")
    temp_dir = tempfile.mkdtemp()
    download_and_extract_zip_file(OPEN_ATLAS_URL, temp_dir)
    temp_atlas_path = Path(temp_dir).joinpath("test_atlas")
    if not atlas_path.parent.exists():
        atlas_path.parent.mkdir(parents=True)
    shutil.copytree(temp_atlas_path, atlas_path)
    shutil.rmtree(temp_dir)


def run_hybrid_segmentation(img, settings=HYBRID_SETTINGS_DEFAULTS):
    """Runs the hybrid cardiac segmentation

    Args:
        img (sitk.Image):
        settings (dict, optional): Dictionary containing settings for algorithm.
                                   Defaults to HYBRID_SETTINGS_DEFAULTS.

    Returns:
        dict: Dictionary containing output of segmentation
    """

    # Make sure atlas path exists, if not fetch it if fetch open atlas setting is true
    atlas_path = Path(settings["cardiac_settings"]["atlas_settings"]["atlas_path"])
    if not atlas_path.exists() or len(list(atlas_path.glob("*"))) == 0:
        if settings["fetch_open_atlas"]:
            # Fetch data from Zenodo
            install_open_atlas(atlas_path)
        else:
            raise SystemError(f"No atlas exists at {atlas_path}")

    # Run the whole heart nnUNet segmentation
    mask_wh = run_segmentation(img, settings["nnunet_settings"])

    # Run the 2nd part of the hybrid approach
    return run_cardiac_segmentation(
        img, guide_structure=mask_wh["Struct_0"], settings=settings["cardiac_settings"]
    )


def run_cardiac_segmentation(img, guide_structure=None, settings=CARDIAC_SETTINGS_DEFAULTS):
    """Runs the atlas-based cardiac segmentation

    Args:
        img (sitk.Image):
        settings (dict, optional): Dictionary containing settings for algorithm.
                                   Defaults to default_settings.

    Returns:
        dict: Dictionary containing output of segmentation
    """

    results = {}
    results_prob = {}

    return_as_cropped = settings["return_as_cropped"]

    """
    Initialisation - Read in atlases
    - image files
    - structure files

        Atlas structure:
        'ID': 'Original': 'CT Image'    : sitk.Image
                            'Struct A'    : sitk.Image
                            'Struct B'    : sitk.Image
                'RIR'     : 'CT Image'    : sitk.Image
                            'Transform'   : transform parameter map
                            'Struct A'    : sitk.Image
                            'Struct B'    : sitk.Image
                'DIR'     : 'CT Image'    : sitk.Image
                            'Transform'   : displacement field transform
                            'Weight Map'  : sitk.Image
                            'Struct A'    : sitk.Image
                            'Struct B'    : sitk.Image


    """

    logger.info("")
    # Settings
    atlas_path = settings["atlas_settings"]["atlas_path"]

    atlas_id_list = settings["atlas_settings"]["atlas_id_list"]
    atlas_structure_list = settings["atlas_settings"]["atlas_structure_list"]

    atlas_image_format = settings["atlas_settings"]["atlas_image_format"]
    atlas_label_format = settings["atlas_settings"]["atlas_label_format"]

    crop_atlas_to_structures = settings["atlas_settings"]["crop_atlas_to_structures"]
    crop_atlas_expansion_mm = settings["atlas_settings"]["crop_atlas_expansion_mm"]

    atlas_set = {}
    for atlas_id in atlas_id_list:
        atlas_set[atlas_id] = {}
        atlas_set[atlas_id]["Original"] = {}

        image = sitk.ReadImage(f"{atlas_path}/{atlas_image_format.format(atlas_id)}")

        structures = {
            struct: sitk.ReadImage(f"{atlas_path}/{atlas_label_format.format(atlas_id, struct)}")
            for struct in atlas_structure_list
        }

        if crop_atlas_to_structures:
            logger.info(f"Automatically cropping atlas: {atlas_id}")

            original_volume = np.product(image.GetSize())

            crop_box_size, crop_box_index = label_to_roi(
                structures.values(), expansion_mm=crop_atlas_expansion_mm
            )

            image = crop_to_roi(image, size=crop_box_size, index=crop_box_index)

            final_volume = np.product(image.GetSize())

            logger.info(f"  > Volume reduced by factor {original_volume/final_volume:.2f}")

            for struct in atlas_structure_list:
                structures[struct] = crop_to_roi(
                    structures[struct], size=crop_box_size, index=crop_box_index
                )

        atlas_set[atlas_id]["Original"]["CT Image"] = image

        for struct in atlas_structure_list:
            atlas_set[atlas_id]["Original"][struct] = structures[struct]

    """
    Step 1 - Automatic cropping
    If we have a guide structure:
        - use structure to crop target image

    Otherwise:
        - using a quick registration to register each atlas
        - expansion of the bounding box to ensure entire volume of interest is enclosed
        - target image is cropped
    """

    expansion_mm = settings["auto_crop_target_image_settings"]["expansion_mm"]

    if guide_structure:

        crop_box_size, crop_box_index = label_to_roi(guide_structure, expansion_mm=expansion_mm)
        img_crop = crop_to_roi(img, crop_box_size, crop_box_index)

        guide_structure = crop_to_roi(guide_structure, crop_box_size, crop_box_index)
        target_reg_structure = convert_mask_to_reg_structure(guide_structure, expansion=2)

    else:
        quick_reg_settings = {
            "reg_method": "similarity",
            "shrink_factors": [8],
            "smooth_sigmas": [0],
            "sampling_rate": 0.75,
            "default_value": -1000,
            "number_of_iterations": 25,
            "final_interp": sitk.sitkLinear,
            "metric": "mean_squares",
            "optimiser": "gradient_descent_line_search",
        }

        registered_crop_images = []

        logger.info("Running initial Translation tranform to crop image volume")

        for atlas_id in atlas_id_list[: min([8, len(atlas_id_list)])]:

            logger.info(f"  > atlas {atlas_id}")

            # Register the atlases
            atlas_set[atlas_id]["RIR"] = {}
            atlas_image = atlas_set[atlas_id]["Original"]["CT Image"]

            reg_image, _ = linear_registration(
                img,
                atlas_image,
                **quick_reg_settings,
            )

            registered_crop_images.append(sitk.Cast(reg_image, sitk.sitkFloat32))

            del reg_image

        combined_image = sum(registered_crop_images) / len(registered_crop_images) > -1000

        crop_box_size, crop_box_index = label_to_roi(combined_image, expansion_mm=expansion_mm)

        img_crop = crop_to_roi(img, crop_box_size, crop_box_index)

    logger.info("Calculated crop box:")
    logger.info(f"  > {crop_box_index}")
    logger.info(f"  > {crop_box_size}")
    logger.info(f"  > Vol reduction = {np.product(img.GetSize())/np.product(crop_box_size):.2f}")

    """
    Step 2 - Rigid registration of target images
    - Individual atlas images are registered to the target
    - The transformation is used to propagate the labels onto the target
    """
    linear_registration_settings = settings["linear_registration_settings"]

    logger.info(
        f"Running {linear_registration_settings['reg_method']} tranform to align atlas images"
    )

    for atlas_id in atlas_id_list:
        # Register the atlases

        logger.info(f"  > atlas {atlas_id}")

        atlas_set[atlas_id]["RIR"] = {}

        if guide_structure:
            guide_structure_name = settings["atlas_settings"]["guide_structure_name"]
            target_reg_image = target_reg_structure
            atlas_reg_image = convert_mask_to_reg_structure(
                atlas_set[atlas_id]["Original"][guide_structure_name], expansion=2
            )

        else:
            target_reg_image = img_crop
            atlas_reg_image = atlas_set[atlas_id]["Original"]["CT Image"]

        _, initial_tfm = linear_registration(
            target_reg_image,
            atlas_reg_image,
            **linear_registration_settings,
        )

        # Save in the atlas dict
        atlas_set[atlas_id]["RIR"]["Transform"] = initial_tfm

        if guide_structure:
            atlas_set[atlas_id]["RIR"]["Reg Mask"] = apply_transform(
                input_image=atlas_reg_image,
                reference_image=img_crop,
                transform=initial_tfm,
                default_value=0,
                interpolator=sitk.sitkLinear,
            )

            expanded_atlas_guide_structure = extend_mask(
                atlas_set[atlas_id]["Original"][guide_structure_name],
                direction=("ax", "sup"),
                extension_mm=settings["atlas_settings"]["superior_extension"],
                interior_mm_shape=settings["atlas_settings"]["superior_extension"] / 2,
            )

            atlas_set[atlas_id]["RIR"][guide_structure_name + "EXPANDED"] = apply_transform(
                input_image=expanded_atlas_guide_structure,
                reference_image=img_crop,
                transform=initial_tfm,
                default_value=0,
                interpolator=sitk.sitkNearestNeighbor,
            )

        atlas_set[atlas_id]["RIR"]["CT Image"] = apply_transform(
            input_image=atlas_set[atlas_id]["Original"]["CT Image"],
            reference_image=img_crop,
            transform=initial_tfm,
            default_value=-1000,
            interpolator=sitk.sitkLinear,
        )

        # sitk.WriteImage(rigid_image, f"./RR_{atlas_id}.nii.gz")

        for struct in atlas_structure_list:
            input_struct = atlas_set[atlas_id]["Original"][struct]
            atlas_set[atlas_id]["RIR"][struct] = apply_transform(
                input_image=input_struct,
                reference_image=img_crop,
                transform=initial_tfm,
                default_value=0,
                interpolator=sitk.sitkNearestNeighbor,
            )

        atlas_set[atlas_id]["Original"] = None

    """
    Step 3 - Deformable image registration
    - Using Fast Symmetric Diffeomorphic Demons
    """
    if guide_structure:
        structure_guided_registration_settings = settings["structure_guided_registration_settings"]

        logger.info("Running structure-guided deformable registration on atlas labels")

        for atlas_id in atlas_id_list:

            logger.info(f"  > atlas {atlas_id}")

            # Register the atlases
            atlas_set[atlas_id]["DIR_STRUCT"] = {}

            deform_image, struct_guided_tfm, _ = fast_symmetric_forces_demons_registration(
                target_reg_structure,
                atlas_set[atlas_id]["RIR"]["Reg Mask"],
                **structure_guided_registration_settings,
            )

            # Save in the atlas dict
            atlas_set[atlas_id]["DIR_STRUCT"]["Reg Mask"] = deform_image
            atlas_set[atlas_id]["DIR_STRUCT"]["Transform"] = struct_guided_tfm

            atlas_set[atlas_id]["DIR_STRUCT"]["CT Image"] = apply_transform(
                input_image=atlas_set[atlas_id]["RIR"]["CT Image"],
                transform=struct_guided_tfm,
                default_value=-1000,
                interpolator=sitk.sitkLinear,
            )

            atlas_set[atlas_id]["DIR_STRUCT"][guide_structure_name + "EXPANDED"] = apply_transform(
                input_image=atlas_set[atlas_id]["RIR"][guide_structure_name + "EXPANDED"],
                reference_image=img_crop,
                transform=struct_guided_tfm,
                default_value=0,
                interpolator=sitk.sitkNearestNeighbor,
            )

            # sitk.WriteImage(deform_image, f"./DIR_STRUCT_{atlas_id}.nii.gz")

            for struct in atlas_structure_list:
                input_struct = atlas_set[atlas_id]["RIR"][struct]
                atlas_set[atlas_id]["DIR_STRUCT"][struct] = apply_transform(
                    input_image=input_struct,
                    transform=struct_guided_tfm,
                    default_value=0,
                    interpolator=sitk.sitkNearestNeighbor,
                )

            atlas_set[atlas_id]["RIR"] = None

    # Settings
    deformable_registration_settings = settings["deformable_registration_settings"]

    logger.info("Running DIR to refine atlas image registration")

    for atlas_id in atlas_id_list:

        logger.info(f"  > atlas {atlas_id}")

        # Register the atlases
        atlas_set[atlas_id]["DIR"] = {}

        if guide_structure:
            label = "DIR_STRUCT"
        else:
            label = "RIR"

        atlas_reg_image = atlas_set[atlas_id][label]["CT Image"]
        target_reg_image = img_crop

        if guide_structure:
            expanded_atlas_mask = atlas_set[atlas_id]["DIR_STRUCT"][
                guide_structure_name + "EXPANDED"
            ]
            expanded_target_mask = extend_mask(
                guide_structure,
                direction=("ax", "sup"),
                extension_mm=settings["atlas_settings"]["superior_extension"],
                interior_mm_shape=settings["atlas_settings"]["superior_extension"] / 2,
            )

            combined_mask = sitk.Maximum(expanded_atlas_mask, expanded_target_mask)

            atlas_reg_image = sitk.Mask(atlas_reg_image, combined_mask, outsideValue=-1000)
            atlas_reg_image = sitk.Mask(
                atlas_reg_image, atlas_reg_image > -400, outsideValue=-1000
            )

            target_reg_image = sitk.Mask(target_reg_image, combined_mask, outsideValue=-1000)
            target_reg_image = sitk.Mask(
                target_reg_image, atlas_reg_image > -400, outsideValue=-1000
            )

        deform_image, dir_tfm, _ = fast_symmetric_forces_demons_registration(
            target_reg_image,
            atlas_reg_image,
            **deformable_registration_settings,
        )

        # Save in the atlas dict
        atlas_set[atlas_id]["DIR"]["Transform"] = dir_tfm

        atlas_set[atlas_id]["DIR"]["CT Image"] = apply_transform(
            input_image=atlas_set[atlas_id][label]["CT Image"],
            transform=dir_tfm,
            default_value=-1000,
            interpolator=sitk.sitkLinear,
        )

        for struct in atlas_structure_list:
            input_struct = atlas_set[atlas_id][label][struct]
            atlas_set[atlas_id]["DIR"][struct] = apply_transform(
                input_image=input_struct,
                transform=dir_tfm,
                default_value=0,
                interpolator=sitk.sitkNearestNeighbor,
            )

        atlas_set[atlas_id][label] = None

    """
    Step 4 - Iterative atlas removal
    - This is an automatic process that will attempt to remove inconsistent atlases from the entire set

    """
    # Compute weight maps
    # Here we use simple GWV as this minises the potentially negative influence of mis-registered
    # atlases
    iar_settings = settings["iar_settings"]

    if iar_settings["reference_structure"]:

        for atlas_id in atlas_id_list:
            atlas_image = atlas_set[atlas_id]["DIR"]["CT Image"]
            weight_map = compute_weight_map(img_crop, atlas_image, vote_type="global")
            atlas_set[atlas_id]["DIR"]["Weight Map"] = weight_map

        atlas_set = run_iar(atlas_set=atlas_set, **iar_settings)

    else:
        logger.info("IAR: No reference structure, skipping iterative atlas removal.")

    """
    Step 4 - Vessel Splining

    """
    vessel_spline_settings = settings["vessel_spline_settings"]

    if len(vessel_spline_settings["vessel_name_list"]) > 0:

        segmented_vessel_dict = vessel_spline_generation(
            img_crop, atlas_set, **vessel_spline_settings
        )
    else:
        logger.info("No vessel splining required, continue.")

    """
    Step 5 - Label Fusion
    """
    # Compute weight maps
    vote_type = settings["label_fusion_settings"]["vote_type"]
    vote_params = settings["label_fusion_settings"]["vote_params"]

    # Compute weight maps
    for atlas_id in list(atlas_set.keys()):
        atlas_image = atlas_set[atlas_id]["DIR"]["CT Image"]
        weight_map = compute_weight_map(
            img_crop, atlas_image, vote_type=vote_type, vote_params=vote_params
        )
        atlas_set[atlas_id]["DIR"]["Weight Map"] = weight_map

    combined_label_dict = combine_labels(atlas_set, atlas_structure_list)

    """
    Step 6 - Paste the cropped structure into the original image space
    """
    logger.info("Generating binary segmentations.")
    template_img_binary = sitk.Cast((img * 0), sitk.sitkUInt8)
    template_img_prob = sitk.Cast((img * 0), sitk.sitkFloat64)

    vote_structures = settings["label_fusion_settings"]["optimal_threshold"].keys()
    vote_structures = [i for i in vote_structures if i in atlas_structure_list]

    for structure_name in vote_structures:

        probability_map = combined_label_dict[structure_name]

        optimal_threshold = settings["label_fusion_settings"]["optimal_threshold"][structure_name]

        binary_struct = process_probability_image(probability_map, optimal_threshold)

        if return_as_cropped:
            results[structure_name] = binary_struct

            if settings["return_proba_as_contours"]:
                atlas_contours = [
                    atlas_set[atlas_id]["DIR"][structure_name] >= 2 for atlas_id in atlas_id_list
                ]
                results_prob[structure_name] = binary_encode_structure_list(atlas_contours)

            else:
                results_prob[structure_name] = probability_map

            # We also generate another version of the guide_structure using the atlas contours
            # We *can* return this, but probably don't want to
            # Here this check is performed
            if (not settings["return_atlas_guide_structure"]) and (guide_structure is not None):
                results[guide_structure_name] = guide_structure
                results_prob[guide_structure_name] = guide_structure

        else:
            if settings["return_proba_as_contours"]:
                atlas_contours = [
                    atlas_set[atlas_id]["DIR"][structure_name] >= 2 for atlas_id in atlas_id_list
                ]
                probability_img = binary_encode_structure_list(atlas_contours)
                template_img_prob = sitk.Cast((img * 0), sitk.sitkUInt32)

            else:
                probability_img = probability_map

            # Un-crop binary structure
            paste_img_binary = sitk.Paste(
                template_img_binary,
                binary_struct,
                binary_struct.GetSize(),
                (0, 0, 0),
                crop_box_index,
            )
            results[structure_name] = paste_img_binary

            # Un-crop probability map
            paste_prob_img = sitk.Paste(
                template_img_prob,
                probability_img,
                probability_img.GetSize(),
                (0, 0, 0),
                crop_box_index,
            )
            results_prob[structure_name] = paste_prob_img

            # Un-crop the guide structure
            if (not settings["return_atlas_guide_structure"]) and (guide_structure is not None):
                new_guide_structure = sitk.Paste(
                    template_img_binary,
                    guide_structure,
                    guide_structure.GetSize(),
                    (0, 0, 0),
                    crop_box_index,
                )
                results[guide_structure_name] = new_guide_structure
                results_prob[guide_structure_name] = new_guide_structure

    for structure_name in vessel_spline_settings["vessel_name_list"]:
        binary_struct = segmented_vessel_dict[structure_name]

        if return_as_cropped:
            results[structure_name] = binary_struct

            vessel_list = [
                atlas_set[atlas_id]["DIR"][structure_name] for atlas_id in list(atlas_set.keys())
            ]

        else:
            # Un-crop binary vessel
            paste_img_binary = sitk.Paste(
                template_img_binary,
                binary_struct,
                binary_struct.GetSize(),
                (0, 0, 0),
                crop_box_index,
            )
            results[structure_name] = paste_img_binary

            vessel_list = []
            for atlas_id in list(atlas_set.keys()):
                paste_img_binary = sitk.Paste(
                    template_img_binary,
                    atlas_set[atlas_id]["DIR"][structure_name],
                    atlas_set[atlas_id]["DIR"][structure_name].GetSize(),
                    (0, 0, 0),
                    crop_box_index,
                )
                vessel_list.append(paste_img_binary)

        # Encode list of vessels
        encoded_vessels = binary_encode_structure_list(vessel_list)
        results_prob[structure_name] = encoded_vessels

    """
    Step 7 - Geometric definitions of cardiac valves and conduction system nodes
    """
    geometric_segmentation_settings = settings["geometric_segmentation_settings"]

    if geometric_segmentation_settings["run_geometric_algorithms"]:

        logger.info("Computing geometric definitions for valves and conduction system.")

        geom_atlas_names = geometric_segmentation_settings["atlas_structure_names"]
        geom_valve_defs = geometric_segmentation_settings["valve_definitions"]
        geom_conduction_defs = geometric_segmentation_settings["conduction_system_definitions"]

        # 1 - MITRAL VALVE
        mv_name = "Valve_Mitral"
        results[mv_name] = generate_valve_using_cylinder(
            label_atrium=results[geom_atlas_names["atlas_left_atrium"]],
            label_ventricle=results[geom_atlas_names["atlas_left_ventricle"]],
            radius_mm=geom_valve_defs["mitral_valve_radius_mm"],
            height_mm=geom_valve_defs["mitral_valve_thickness_mm"],
        )

        # 2 - TRICUSPID VALVE
        tv_name = "Valve_Tricuspid"
        results[tv_name] = generate_valve_using_cylinder(
            label_atrium=results[geom_atlas_names["atlas_right_atrium"]],
            label_ventricle=results[geom_atlas_names["atlas_right_ventricle"]],
            radius_mm=geom_valve_defs["tricuspid_valve_radius_mm"],
            height_mm=geom_valve_defs["tricuspid_valve_thickness_mm"],
        )

        # 3 - AORTIC VALVE
        av_name = "Valve_Aortic"
        results[av_name] = generate_valve_from_great_vessel(
            label_great_vessel=results[geom_atlas_names["atlas_ascending_aorta"]],
            label_ventricle=results[geom_atlas_names["atlas_left_ventricle"]],
            valve_thickness_mm=geom_valve_defs["aortic_valve_thickness_mm"],
        )

        # 4 - PULMONIC VALVE
        pv_name = "Valve_Pulmonic"
        results[pv_name] = generate_valve_from_great_vessel(
            label_great_vessel=results[geom_atlas_names["atlas_pulmonary_artery"]],
            label_ventricle=results[geom_atlas_names["atlas_right_ventricle"]],
            valve_thickness_mm=geom_valve_defs["pulmonic_valve_thickness_mm"],
        )

        # 5 - SINOATRIAL NODE
        san_name = "CN_Sinoatrial"
        results[san_name] = geometric_sinoatrialnode(
            label_svc=results[geom_atlas_names["atlas_superior_vena_cava"]],
            label_ra=results[geom_atlas_names["atlas_right_atrium"]],
            label_wholeheart=results[geom_atlas_names["atlas_whole_heart"]],
            radius_mm=geom_conduction_defs["sinoatrial_node_radius_mm"],
        )

        # 6 - ATRIOVENTRICULAR NODE
        avn_name = "CN_Atrioventricular"
        results[avn_name] = geometric_atrioventricularnode(
            label_la=results[geom_atlas_names["atlas_left_atrium"]],
            label_lv=results[geom_atlas_names["atlas_left_ventricle"]],
            label_ra=results[geom_atlas_names["atlas_right_atrium"]],
            label_rv=results[geom_atlas_names["atlas_right_ventricle"]],
            radius_mm=geom_conduction_defs["atrioventricular_node_radius_mm"],
        )

    """
    Step 8 - Post-processing
    """
    postprocessing_settings = settings["postprocessing_settings"]

    if postprocessing_settings["run_postprocessing"]:
        logger.info("Running post-processing.")

        # Remove any smaller components and perform morphological closing (hole filling)
        binaryfillhole_img = [
            int(postprocessing_settings["binaryfillhole_mm"] / sp) for sp in img.GetSpacing()
        ]

        for structure_name in postprocessing_settings["structures_for_binaryfillhole"]:

            if structure_name not in results.keys():
                continue

            contour_s = results[structure_name]
            contour_s = sitk.RelabelComponent(sitk.ConnectedComponent(contour_s)) == 1
            contour_s = sitk.BinaryMorphologicalClosing(contour_s, binaryfillhole_img)
            results[structure_name] = contour_s

        # Remove any overlaps
        input_overlap = {
            s: results[s] for s in postprocessing_settings["structures_for_overlap_correction"]
        }
        output_overlap = correct_volume_overlap(input_overlap)

        for s in postprocessing_settings["structures_for_overlap_correction"]:
            results[s] = output_overlap[s]

    if return_as_cropped:
        results["CROP_IMAGE"] = img_crop

    logger.info("Done!")

    return results, results_prob<|MERGE_RESOLUTION|>--- conflicted
+++ resolved
@@ -371,32 +371,11 @@
 }
 
 OPEN_ATLAS_SETTINGS["postprocessing_settings"]["structures_for_binaryfillhole"] = [
-<<<<<<< HEAD
-    "LA",
-    "LV",
-    "RA",
-    "RV",
-    "AA",
-    "PA",
-    "SVC",
-    "H",
-]
-
-OPEN_ATLAS_SETTINGS["postprocessing_settings"]["structures_for_overlap_correction"] = [
-    "LA",
-    "LV",
-    "RA",
-    "RV",
-    "AA",
-    "PA",
-    "SVC",
-=======
     "Atrium_L","Ventricle_L","Atrium_R","Ventricle_R","A_Aorta","A_Pulmonary","V_Venacava_S","Heart",
 ]
 
 OPEN_ATLAS_SETTINGS["postprocessing_settings"]["structures_for_overlap_correction"] = [
     "Atrium_L","Ventricle_L","Atrium_R","Ventricle_R","A_Aorta","A_Pulmonary","V_Venacava_S",
->>>>>>> 6a4e33d2
 ]
 
 OPEN_ATLAS_SETTINGS["return_proba_as_contours"] = True
@@ -1036,7 +1015,7 @@
         )
 
         # 5 - SINOATRIAL NODE
-        san_name = "CN_Sinoatrial"
+        san_name = "CN_Sinoatrialz"
         results[san_name] = geometric_sinoatrialnode(
             label_svc=results[geom_atlas_names["atlas_superior_vena_cava"]],
             label_ra=results[geom_atlas_names["atlas_right_atrium"]],
